// Hotkey and Note Dump
// Or Hot Keynote Dump? :P
#include <iostream>
#include <climits>
#include <integers.h>
#include <vector>
using namespace std;

#include <DFTypes.h>
#include <DFHackAPI.h>
#include <DFMemInfo.h>


int main (void)
{
    vector<DFHack::t_matgloss> creaturestypes;
    DFHack::API DF("Memory.xml");
    if(!DF.Attach())
    {
        cerr << "DF not found" << endl;
        return 1;
    }
    
    DFHack::memory_info mem = DF.getMemoryInfo();
    // get stone matgloss mapping
    uint32_t numNotes;
    if(!DF.InitReadNotes(numNotes))
    {
        cerr << "Can't get notes" << endl;
        return 1;
    }
    if(!DF.InitReadHotkeys())
    {
        cerr << "Can't get hotkeys" << endl;
        return 1;
    }
    cout << "Notes" << endl;
    for(uint32_t i = 0; i < numNotes; i++)
    {
<<<<<<< HEAD
		DFHack::t_note temp;
		DF.ReadNote(i,temp);
		cout << "x: " << temp.x << "\ty: " << temp.y << "\tz: " << temp.z <<
			"\tsymbol: " << temp.symbol << "\tfg: " << temp.foreground << "\tbg: " << temp.background <<
			"\ttext: " << temp.name << endl;
	}
	cout << "Hotkeys" << endl;
	DFHack::t_hotkey hotkeys[NUM_HOTKEYS];
	DF.ReadHotkeys(hotkeys);
	for(uint32_t i =0;i< NUM_HOTKEYS;i++)
	{
		if(hotkeys[i].mode != -1){
			cout << "x: " << hotkeys[i].x << " y: " << hotkeys[i].y << " z: " << hotkeys[i].z <<
				" text: " << hotkeys[i].name << endl;
		}
	}
	DF.FinishReadNotes();
	DF.Detach();
=======
        DFHack::t_note temp;
        DF.ReadNote(i,temp);
        cout << "x: " << temp.x << "\ty: " << temp.y << "\tz: " << temp.z <<
            "\tsymbol: " << temp.symbol << "\tfg: " << temp.foreground << "\tbg: " << temp.background <<
            "\ttext: " << temp.name << endl;
    }
    cout << "Hotkeys" << endl;
    DFHack::t_hotkey hotkeys[NUM_HOTKEYS];
    DF.ReadHotkeys(hotkeys);
    for(uint32_t i =0;i< NUM_HOTKEYS;i++)
    {
        cout << "x: " << hotkeys[i].x << "\ty: " << hotkeys[i].y << "\tz: " << hotkeys[i].z <<
            "\ttext: " << hotkeys[i].name << endl;
    }
    DF.FinishReadNotes();
    DF.Detach();
>>>>>>> c827cb6d
    #ifndef LINUX_BUILD
    cout << "Done. Press any key to continue" << endl;
    cin.ignore();
    #endif
    return 0;
}<|MERGE_RESOLUTION|>--- conflicted
+++ resolved
@@ -37,26 +37,6 @@
     cout << "Notes" << endl;
     for(uint32_t i = 0; i < numNotes; i++)
     {
-<<<<<<< HEAD
-		DFHack::t_note temp;
-		DF.ReadNote(i,temp);
-		cout << "x: " << temp.x << "\ty: " << temp.y << "\tz: " << temp.z <<
-			"\tsymbol: " << temp.symbol << "\tfg: " << temp.foreground << "\tbg: " << temp.background <<
-			"\ttext: " << temp.name << endl;
-	}
-	cout << "Hotkeys" << endl;
-	DFHack::t_hotkey hotkeys[NUM_HOTKEYS];
-	DF.ReadHotkeys(hotkeys);
-	for(uint32_t i =0;i< NUM_HOTKEYS;i++)
-	{
-		if(hotkeys[i].mode != -1){
-			cout << "x: " << hotkeys[i].x << " y: " << hotkeys[i].y << " z: " << hotkeys[i].z <<
-				" text: " << hotkeys[i].name << endl;
-		}
-	}
-	DF.FinishReadNotes();
-	DF.Detach();
-=======
         DFHack::t_note temp;
         DF.ReadNote(i,temp);
         cout << "x: " << temp.x << "\ty: " << temp.y << "\tz: " << temp.z <<
@@ -73,7 +53,6 @@
     }
     DF.FinishReadNotes();
     DF.Detach();
->>>>>>> c827cb6d
     #ifndef LINUX_BUILD
     cout << "Done. Press any key to continue" << endl;
     cin.ignore();
