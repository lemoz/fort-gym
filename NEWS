--- conflicted
+++ resolved
@@ -2,8 +2,8 @@
     Internals
         plugins will not be loaded if globals they specify as required are not located (should prevent some crashes)
     Fixes
-<<<<<<< HEAD
         Fixed numerous (mostly Lua-related) crashes on OS X by including a more up-to-date libstdc++
+        Alt should no longer get stuck on Windows (and perhaps other platforms as well)
         advfort works again
         devel/export-dt-ini: Updated for 0.40.20+
         digfort: now checks file type and existence
@@ -17,9 +17,6 @@
         trackstop: No longer prevents cancelling the removal of a track stop or roller.
         Fixed a display issue with PRINT_MODE:TEXT
         Fixed a symbol error (MapExtras::BiomeInfo::MAX_LAYERS) when compiling DFHack in Debug mode
-=======
-        Alt should no longer get stuck on Windows (and perhaps OS X)
->>>>>>> 9b429eb9
     New Plugins
     	fortplan: designate construction of (limited) buildings from .csv file, quickfort-style
     New Scripts
