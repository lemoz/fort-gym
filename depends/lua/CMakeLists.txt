--- conflicted
+++ resolved
@@ -95,16 +95,10 @@
 add_library(lua SHARED ${SRC_LIBLUA})
 target_link_libraries(lua ${LIBS})
 
-<<<<<<< HEAD
 if(MSVC)
-    target_compile_options(lua PRIVATE /FI dfhack_llimits.h)
-else()
-=======
-if (MSVC)
     # need no space to prevent /FI from being stripped: https://github.com/DFHack/dfhack/issues/1455
     target_compile_options(lua PRIVATE "/FIdfhack_llimits.h")
-else ()
->>>>>>> bb9bc4e3
+else()
     target_compile_options(lua PRIVATE -include dfhack_llimits.h)
 endif()
 
