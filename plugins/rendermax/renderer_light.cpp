--- conflicted
+++ resolved
@@ -554,11 +554,7 @@
                 (u->pos.x < window_x || u->pos.x >= window_x+vpW) ||
                 (u->pos.y < window_y || u->pos.y >= window_y+vpH))
             continue;
-<<<<<<< HEAD
-        if (DFHack::Units::isCitizen(u))
-=======
         if (DFHack::Units::isCitizen(u) && !u->counters.unconscious)
->>>>>>> 8dcff9bc
             addLight(getIndex(u->pos.x-window_x+1, u->pos.y-window_y+1),citizen);
     }
 }