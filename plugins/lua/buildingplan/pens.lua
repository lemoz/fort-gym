--- conflicted
+++ resolved
@@ -12,7 +12,6 @@
 function reload_pens()
     GOOD_TILE_PEN = to_pen{ch='o', fg=COLOR_GREEN, tile=dfhack.screen.findGraphicsTile('CURSORS', 1, 2)}
     BAD_TILE_PEN = to_pen{ch='X', fg=COLOR_RED, tile=dfhack.screen.findGraphicsTile('CURSORS', 3, 0)}
-<<<<<<< HEAD
 
     VERT_TOP_PEN = to_pen { tile = curry(textures.tp_border_thin, 11), ch = 194, fg = COLOR_GREY, bg = COLOR_BLACK }
     VERT_MID_PEN = to_pen { tile = curry(textures.tp_border_thin, 5), ch = 179, fg = COLOR_GREY, bg = COLOR_BLACK }
@@ -26,9 +25,6 @@
     BUTTON_END_PEN = to_pen { tile = curry(textures.tp_control_panel, 16), ch = ']', fg = COLOR_YELLOW }
     SELECTED_ITEM_PEN = to_pen { tile = curry(textures.tp_control_panel, 10), ch = string.char(251), fg = COLOR_YELLOW }
 
-=======
-    SELECTED_ITEM_PEN = to_pen{ch=string.char(251), fg=COLOR_YELLOW}
->>>>>>> 1f66ad69
     MINI_TEXT_PEN = to_pen{fg=COLOR_BLACK, bg=COLOR_GREY}
     MINI_TEXT_HPEN = to_pen{fg=COLOR_BLACK, bg=COLOR_WHITE}
     MINI_BUTT_PEN = to_pen{fg=COLOR_BLACK, bg=COLOR_LIGHTRED}
