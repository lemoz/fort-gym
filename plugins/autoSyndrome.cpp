--- conflicted
+++ resolved
@@ -39,29 +39,11 @@
 using namespace std;
 using namespace DFHack;
 
-static bool enabled = false;
-
-<<<<<<< HEAD
 namespace ResetPolicy {
     typedef enum {DoNothing, ResetDuration, AddDuration, NewInstance} ResetPolicy;
 }
-=======
-[REACTION:DUCKIFICATION]
-[NAME:become a duck]
-[BUILDING:DUCK_WORKSHOP:NONE]
-[PRODUCT:100:100:STONE:NO_SUBTYPE:STONE:DUCK_ROCK]
-//////////////////////////////////////////////
-//Add the following lines to your entity in entity_default.txt (or wherever it is)
-	[PERMITTED_BUILDING:DUCK_WORKSHOP]
-	[PERMITTED_REACTION:DUCKIFICATION]
-//////////////////////////////////////////////
-
-Next, start a new fort in a new world, build a duck workshop, then have someone become a duck.
-*/
 
 DFHACK_PLUGIN_IS_ENABLED(enabled);
->>>>>>> 84033bd5
-
 DFHACK_PLUGIN("autoSyndrome");
 
 command_result autoSyndrome(color_ostream& out, vector<string>& parameters);
@@ -99,12 +81,11 @@
 
     enabled = enable;
 
-    Plugin* me = Core::getInstance().getPluginManager()->getPluginByName("autoSyndrome");
     if ( enabled ) {
-        EventManager::EventHandler handle(processJob, 5);
-        EventManager::registerListener(EventManager::EventType::JOB_COMPLETED, handle, me);
+        EventManager::EventHandler handle(processJob, 0);
+        EventManager::registerListener(EventManager::EventType::JOB_COMPLETED, handle, plugin_self);
     } else {
-        EventManager::unregisterAll(me);
+        EventManager::unregisterAll(plugin_self);
     }
 
     return CR_OK;
@@ -129,21 +110,8 @@
         }
     }
 
-<<<<<<< HEAD
     out.print("autoSyndrome is %s\n", enabled ? "enabled" : "disabled");
-    if ( enabled == wasEnabled )
-        return CR_OK;
-
-    EventManager::unregisterAll(plugin_self);
-    if ( enabled ) {
-        EventManager::EventHandler handle(processJob, 0);
-        EventManager::registerListener(EventManager::EventType::JOB_COMPLETED, handle, plugin_self);
-    }
-    return CR_OK;
-=======
-    out.print("autoSyndrome is %s\n", enable ? "enabled" : "disabled");
     return plugin_enable(out, enable);
->>>>>>> 84033bd5
 }
 
 bool maybeApply(color_ostream& out, df::syndrome* syndrome, int32_t workerId, df::unit* unit, ResetPolicy::ResetPolicy policy) {
