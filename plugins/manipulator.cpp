--- conflicted
+++ resolved
@@ -936,13 +936,8 @@
         case ALTSORT_PROFESSION_OR_SQUAD:
             std::stable_sort(units.begin(), units.end(), show_squad ? sortBySquad : sortByProfession);
             break;
-<<<<<<< HEAD
-        case ALTSORT_HAPPINESS:
-            std::stable_sort(units.begin(), units.end(), sortByHappiness);
-=======
         case ALTSORT_STRESS:
-            std::sort(units.begin(), units.end(), sortByStress);
->>>>>>> bad92313
+            std::stable_sort(units.begin(), units.end(), sortByStress);
             break;
         case ALTSORT_ARRIVAL:
             std::stable_sort(units.begin(), units.end(), sortByArrival);
