--- conflicted
+++ resolved
@@ -8,10 +8,7 @@
 #include <modules/Screen.h>
 #include <modules/Translation.h>
 #include <modules/Units.h>
-<<<<<<< HEAD
-=======
 #include <modules/Filesystem.h>
->>>>>>> 6f276ac4
 #include <modules/Job.h>
 #include <vector>
 #include <string>
@@ -366,8 +363,6 @@
     string squad_effective_name;
     string squad_info;
     string job_info;
-<<<<<<< HEAD
-=======
     bool selected;
     struct {
         // Used for custom professions, 1-indexed
@@ -380,7 +375,6 @@
             list_id_prof = 0;
         }
     } ids;
->>>>>>> 6f276ac4
 };
 
 enum detail_cols {
@@ -390,10 +384,7 @@
 };
 enum altsort_mode {
     ALTSORT_NAME,
-<<<<<<< HEAD
-=======
     ALTSORT_SELECTED,
->>>>>>> 6f276ac4
     ALTSORT_DETAIL,
     ALTSORT_STRESS,
     ALTSORT_ARRIVAL,
@@ -1759,12 +1750,9 @@
         case ALTSORT_NAME:
             std::stable_sort(units.begin(), units.end(), sortByName);
             break;
-<<<<<<< HEAD
-=======
         case ALTSORT_SELECTED:
             std::stable_sort(units.begin(), units.end(), sortBySelected);
             break;
->>>>>>> 6f276ac4
         case ALTSORT_DETAIL:
             if (detail_mode == DETAIL_MODE_SQUAD) {
                 std::stable_sort(units.begin(), units.end(), sortBySquad);
@@ -1788,12 +1776,9 @@
         switch (altsort)
         {
         case ALTSORT_NAME:
-<<<<<<< HEAD
-=======
             altsort = ALTSORT_SELECTED;
             break;
         case ALTSORT_SELECTED:
->>>>>>> 6f276ac4
             altsort = ALTSORT_DETAIL;
             break;
         case ALTSORT_DETAIL:
@@ -1809,7 +1794,6 @@
     }
     if (events->count(interface_key::OPTION20))
     {
-<<<<<<< HEAD
         if (detail_mode == DETAIL_MODE_SQUAD) {
             detail_mode = DETAIL_MODE_JOB;
         } else if (detail_mode == DETAIL_MODE_JOB) {
@@ -1817,14 +1801,6 @@
         } else {
             detail_mode = DETAIL_MODE_SQUAD;
         }
-=======
-      if (detail_mode == DETAIL_MODE_SQUAD) {
-          detail_mode = DETAIL_MODE_JOB;
-      } else if (detail_mode == DETAIL_MODE_JOB) {
-          detail_mode = DETAIL_MODE_PROFESSION;
-      } else {
-          detail_mode = DETAIL_MODE_SQUAD;
-      }
     }
 
     if (events->count(interface_key::CUSTOM_SHIFT_X))
@@ -1888,7 +1864,6 @@
     if (events->count(interface_key::CUSTOM_SHIFT_P))
     {
         manager.save_from_unit(cur);
->>>>>>> 6f276ac4
     }
 
     if (VIRTUAL_CAST_VAR(unitlist, df::viewscreen_unitlistst, parent))
@@ -2173,12 +2148,9 @@
     case ALTSORT_NAME:
         OutputString(15, x, y, "Name");
         break;
-<<<<<<< HEAD
-=======
     case ALTSORT_SELECTED:
         OutputString(15, x, y, "Selected");
         break;
->>>>>>> 6f276ac4
     case ALTSORT_DETAIL:
         if (detail_mode == DETAIL_MODE_SQUAD) {
             OutputString(15, x, y, "Squad");
