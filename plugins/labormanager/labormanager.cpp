/*
* Labor manager (formerly Autolabor 2) module for dfhack
*
* */


#include "Core.h"
#include <Console.h>
#include <Export.h>
#include <PluginManager.h>

#include <vector>
#include <algorithm>
#include <queue>
#include <map>
#include <iterator>

#include "modules/Units.h"
#include "modules/World.h"
#include "modules/Maps.h"
#include "modules/MapCache.h"
#include "modules/Items.h"

// DF data structure definition headers
#include "DataDefs.h"
#include <MiscUtils.h>

#include <df/ui.h>
#include <df/world.h>
#include <df/unit.h>
#include <df/unit_relationship_type.h>
#include <df/unit_soul.h>
#include <df/unit_labor.h>
#include <df/unit_skill.h>
#include <df/job.h>
#include <df/building.h>
#include <df/workshop_type.h>
#include <df/unit_misc_trait.h>
#include <df/entity_position_responsibility.h>
#include <df/historical_figure.h>
#include <df/historical_entity.h>
#include <df/histfig_entity_link.h>
#include <df/histfig_entity_link_positionst.h>
#include <df/entity_position_assignment.h>
#include <df/entity_position.h>
#include <df/building_tradedepotst.h>
#include <df/building_stockpilest.h>
#include <df/items_other_id.h>
#include <df/ui.h>
#include <df/activity_info.h>
#include <df/tile_dig_designation.h>
#include <df/item_weaponst.h>
#include <df/itemdef_weaponst.h>
#include <df/general_ref_unit_workerst.h>
#include <df/general_ref_building_holderst.h>
#include <df/building_workshopst.h>
#include <df/building_furnacest.h>
#include <df/building_def.h>
#include <df/reaction.h>
#include <df/job_item.h>
#include <df/job_item_ref.h>
#include <df/unit_health_info.h>
#include <df/unit_health_flags.h>
#include <df/building_design.h>
#include <df/vehicle.h>
#include <df/units_other_id.h>
#include <df/ui.h>
#include <df/training_assignment.h>
#include <df/general_ref_contains_itemst.h>
<<<<<<< HEAD
#include <df/personality_facet_type.h>
=======
#include <df/cultural_identity.h>
#include <df/ethic_type.h>
>>>>>>> d98fd020

#include "labormanager.h"
#include "joblabormapper.h"

using namespace std;
using std::string;
using std::endl;
using namespace DFHack;
using namespace df::enums;
using df::global::ui;
using df::global::world;

#define ARRAY_COUNT(array) (sizeof(array)/sizeof((array)[0]))

DFHACK_PLUGIN_IS_ENABLED(enable_labormanager);

static bool print_debug = 0;
static bool pause_on_error = 1;

static std::vector<int> state_count(5);

static PersistentDataItem config;

enum ConfigFlags {
    CF_ENABLED = 1,
    CF_ALLOW_FISHING = 2,
    CF_ALLOW_HUNTING = 4,
};


// Here go all the command declarations...
// mostly to allow having the mandatory stuff on top of the file and commands on the bottom
command_result labormanager(color_ostream &out, std::vector <std::string> & parameters);

// A plugin must be able to return its name and version.
// The name string provided must correspond to the filename - labormanager.plug.so or labormanager.plug.dll in this case
DFHACK_PLUGIN("labormanager");

static void generate_labor_to_skill_map();

enum dwarf_state {
    // Ready for a new task
    IDLE,

    // Busy with a useful task
    BUSY,

    // In the military, can't work
    MILITARY,

    // Child or noble, can't work
    CHILD,

    // Doing something that precludes working, may be busy for a while
    OTHER
};

const int NUM_STATE = 5;

static const char *state_names[] = {
    "IDLE",
    "BUSY",
    "MILITARY",
    "CHILD",
    "OTHER",
};

static const dwarf_state dwarf_states[] = {
    BUSY /* CarveFortification */,
    BUSY /* DetailWall */,
    BUSY /* DetailFloor */,
    BUSY /* Dig */,
    BUSY /* CarveUpwardStaircase */,
    BUSY /* CarveDownwardStaircase */,
    BUSY /* CarveUpDownStaircase */,
    BUSY /* CarveRamp */,
    BUSY /* DigChannel */,
    BUSY /* FellTree */,
    BUSY /* GatherPlants */,
    BUSY /* RemoveConstruction */,
    BUSY /* CollectWebs */,
    BUSY /* BringItemToDepot */,
    BUSY /* BringItemToShop */,
    OTHER /* Eat */,
    OTHER /* GetProvisions */,
    OTHER /* Drink */,
    OTHER /* Drink2 */,
    OTHER /* FillWaterskin */,
    OTHER /* FillWaterskin2 */,
    OTHER /* Sleep */,
    BUSY /* CollectSand */,
    BUSY /* Fish */,
    BUSY /* Hunt */,
    OTHER /* HuntVermin */,
    BUSY /* Kidnap */,
    BUSY /* BeatCriminal */,
    BUSY /* StartingFistFight */,
    BUSY /* CollectTaxes */,
    BUSY /* GuardTaxCollector */,
    BUSY /* CatchLiveLandAnimal */,
    BUSY /* CatchLiveFish */,
    BUSY /* ReturnKill */,
    BUSY /* CheckChest */,
    BUSY /* StoreOwnedItem */,
    BUSY /* PlaceItemInTomb */,
    BUSY /* StoreItemInStockpile */,
    BUSY /* StoreItemInBag */,
    BUSY /* StoreItemInHospital */,
    BUSY /* StoreItemInChest */,
    BUSY /* StoreItemInCabinet */,
    BUSY /* StoreWeapon */,
    BUSY /* StoreArmor */,
    BUSY /* StoreItemInBarrel */,
    BUSY /* StoreItemInBin */,
    BUSY /* SeekArtifact */,
    BUSY /* SeekInfant */,
    OTHER /* AttendParty */,
    OTHER /* GoShopping */,
    OTHER /* GoShopping2 */,
    BUSY /* Clean */,
    OTHER /* Rest */,
    OTHER /* PickupEquipment */,
    BUSY /* DumpItem */,
    OTHER /* StrangeMoodCrafter */,
    OTHER /* StrangeMoodJeweller */,
    OTHER /* StrangeMoodForge */,
    OTHER /* StrangeMoodMagmaForge */,
    OTHER /* StrangeMoodBrooding */,
    OTHER /* StrangeMoodFell */,
    OTHER /* StrangeMoodCarpenter */,
    OTHER /* StrangeMoodMason */,
    OTHER /* StrangeMoodBowyer */,
    OTHER /* StrangeMoodTanner */,
    OTHER /* StrangeMoodWeaver */,
    OTHER /* StrangeMoodGlassmaker */,
    OTHER /* StrangeMoodMechanics */,
    BUSY /* ConstructBuilding */,
    BUSY /* ConstructDoor */,
    BUSY /* ConstructFloodgate */,
    BUSY /* ConstructBed */,
    BUSY /* ConstructThrone */,
    BUSY /* ConstructCoffin */,
    BUSY /* ConstructTable */,
    BUSY /* ConstructChest */,
    BUSY /* ConstructBin */,
    BUSY /* ConstructArmorStand */,
    BUSY /* ConstructWeaponRack */,
    BUSY /* ConstructCabinet */,
    BUSY /* ConstructStatue */,
    BUSY /* ConstructBlocks */,
    BUSY /* MakeRawGlass */,
    BUSY /* MakeCrafts */,
    BUSY /* MintCoins */,
    BUSY /* CutGems */,
    BUSY /* CutGlass */,
    BUSY /* EncrustWithGems */,
    BUSY /* EncrustWithGlass */,
    BUSY /* DestroyBuilding */,
    BUSY /* SmeltOre */,
    BUSY /* MeltMetalObject */,
    BUSY /* ExtractMetalStrands */,
    BUSY /* PlantSeeds */,
    BUSY /* HarvestPlants */,
    BUSY /* TrainHuntingAnimal */,
    BUSY /* TrainWarAnimal */,
    BUSY /* MakeWeapon */,
    BUSY /* ForgeAnvil */,
    BUSY /* ConstructCatapultParts */,
    BUSY /* ConstructBallistaParts */,
    BUSY /* MakeArmor */,
    BUSY /* MakeHelm */,
    BUSY /* MakePants */,
    BUSY /* StudWith */,
    BUSY /* ButcherAnimal */,
    BUSY /* PrepareRawFish */,
    BUSY /* MillPlants */,
    BUSY /* BaitTrap */,
    BUSY /* MilkCreature */,
    BUSY /* MakeCheese */,
    BUSY /* ProcessPlants */,
    BUSY /* ProcessPlantsBag */,
    BUSY /* ProcessPlantsVial */,
    BUSY /* ProcessPlantsBarrel */,
    BUSY /* PrepareMeal */,
    BUSY /* WeaveCloth */,
    BUSY /* MakeGloves */,
    BUSY /* MakeShoes */,
    BUSY /* MakeShield */,
    BUSY /* MakeCage */,
    BUSY /* MakeChain */,
    BUSY /* MakeFlask */,
    BUSY /* MakeGoblet */,
    BUSY /* MakeInstrument */,
    BUSY /* MakeToy */,
    BUSY /* MakeAnimalTrap */,
    BUSY /* MakeBarrel */,
    BUSY /* MakeBucket */,
    BUSY /* MakeWindow */,
    BUSY /* MakeTotem */,
    BUSY /* MakeAmmo */,
    BUSY /* DecorateWith */,
    BUSY /* MakeBackpack */,
    BUSY /* MakeQuiver */,
    BUSY /* MakeBallistaArrowHead */,
    BUSY /* AssembleSiegeAmmo */,
    BUSY /* LoadCatapult */,
    BUSY /* LoadBallista */,
    BUSY /* FireCatapult */,
    BUSY /* FireBallista */,
    BUSY /* ConstructMechanisms */,
    BUSY /* MakeTrapComponent */,
    BUSY /* LoadCageTrap */,
    BUSY /* LoadStoneTrap */,
    BUSY /* LoadWeaponTrap */,
    BUSY /* CleanTrap */,
    BUSY /* CastSpell */,
    BUSY /* LinkBuildingToTrigger */,
    BUSY /* PullLever */,
    BUSY /* BrewDrink */,
    BUSY /* ExtractFromPlants */,
    BUSY /* ExtractFromRawFish */,
    BUSY /* ExtractFromLandAnimal */,
    BUSY /* TameVermin */,
    BUSY /* TameAnimal */,
    BUSY /* ChainAnimal */,
    BUSY /* UnchainAnimal */,
    BUSY /* UnchainPet */,
    BUSY /* ReleaseLargeCreature */,
    BUSY /* ReleasePet */,
    BUSY /* ReleaseSmallCreature */,
    BUSY /* HandleSmallCreature */,
    BUSY /* HandleLargeCreature */,
    BUSY /* CageLargeCreature */,
    BUSY /* CageSmallCreature */,
    BUSY /* RecoverWounded */,
    BUSY /* DiagnosePatient */,
    BUSY /* ImmobilizeBreak */,
    BUSY /* DressWound */,
    BUSY /* CleanPatient */,
    BUSY /* Surgery */,
    BUSY /* Suture */,
    BUSY /* SetBone */,
    BUSY /* PlaceInTraction */,
    BUSY /* DrainAquarium */,
    BUSY /* FillAquarium */,
    BUSY /* FillPond */,
    BUSY /* GiveWater */,
    BUSY /* GiveFood */,
    BUSY /* GiveWater2 */,
    BUSY /* GiveFood2 */,
    BUSY /* RecoverPet */,
    BUSY /* PitLargeAnimal */,
    BUSY /* PitSmallAnimal */,
    BUSY /* SlaughterAnimal */,
    BUSY /* MakeCharcoal */,
    BUSY /* MakeAsh */,
    BUSY /* MakeLye */,
    BUSY /* MakePotashFromLye */,
    BUSY /* FertilizeField */,
    BUSY /* MakePotashFromAsh */,
    BUSY /* DyeThread */,
    BUSY /* DyeCloth */,
    BUSY /* SewImage */,
    BUSY /* MakePipeSection */,
    BUSY /* OperatePump */,
    OTHER /* ManageWorkOrders */,
    OTHER /* UpdateStockpileRecords */,
    OTHER /* TradeAtDepot */,
    BUSY /* ConstructHatchCover */,
    BUSY /* ConstructGrate */,
    BUSY /* RemoveStairs */,
    BUSY /* ConstructQuern */,
    BUSY /* ConstructMillstone */,
    BUSY /* ConstructSplint */,
    BUSY /* ConstructCrutch */,
    BUSY /* ConstructTractionBench */,
    BUSY /* CleanSelf */,
    BUSY /* BringCrutch */,
    BUSY /* ApplyCast */,
    BUSY /* CustomReaction */,
    BUSY /* ConstructSlab */,
    BUSY /* EngraveSlab */,
    BUSY /* ShearCreature */,
    BUSY /* SpinThread */,
    BUSY /* PenLargeAnimal */,
    BUSY /* PenSmallAnimal */,
    BUSY /* MakeTool */,
    BUSY /* CollectClay */,
    BUSY /* InstallColonyInHive */,
    BUSY /* CollectHiveProducts */,
    OTHER /* CauseTrouble */,
    OTHER /* DrinkBlood */,
    OTHER /* ReportCrime */,
    OTHER /* ExecuteCriminal */,
    BUSY /* TrainAnimal */,
    BUSY /* CarveTrack */,
    BUSY /* PushTrackVehicle */,
    BUSY /* PlaceTrackVehicle */,
    BUSY /* StoreItemInVehicle */,
    BUSY /* GeldAnimal */,
    BUSY /* MakeFigurine */,
    BUSY /* MakeAmulet */,
    BUSY /* MakeScepter */,
    BUSY /* MakeCrown */,
    BUSY /* MakeRing */,
    BUSY /* MakeEarring */,
    BUSY /* MakeBracelet */,
    BUSY /* MakeGem */
};

struct labor_info
{
    PersistentDataItem config;

    int active_dwarfs;
    int idle_dwarfs;
    int busy_dwarfs;

    int priority() { return config.ival(1); }
    void set_priority(int priority) { config.ival(1) = priority; }

    int maximum_dwarfs() { return config.ival(2); }
    void set_maximum_dwarfs(int maximum_dwarfs) { config.ival(2) = maximum_dwarfs; }

    int time_since_last_assigned()
    {
        return (*df::global::cur_year - config.ival(3)) * 403200 + *df::global::cur_year_tick - config.ival(4);
    }
    void mark_assigned() {
        config.ival(3) = (*df::global::cur_year);
        config.ival(4) = (*df::global::cur_year_tick);
    }

};

enum tools_enum {
    TOOL_NONE, TOOL_PICK, TOOL_AXE, TOOL_CROSSBOW,
    TOOLS_MAX
};


struct labor_default
{
    int priority;
    int maximum_dwarfs;
    tools_enum tool;
};

static std::vector<struct labor_info> labor_infos;

static const struct labor_default default_labor_infos[] = {
    /* MINE */                  {100, 0, TOOL_PICK},
    /* HAUL_STONE */            {100, 0, TOOL_NONE},
    /* HAUL_WOOD */             {100, 0, TOOL_NONE},
    /* HAUL_BODY */             {1000, 0, TOOL_NONE},
    /* HAUL_FOOD */             {500, 0, TOOL_NONE},
    /* HAUL_REFUSE */           {200, 0, TOOL_NONE},
    /* HAUL_ITEM */             {100, 0, TOOL_NONE},
    /* HAUL_FURNITURE */        {100, 0, TOOL_NONE},
    /* HAUL_ANIMAL */           {100, 0, TOOL_NONE},
    /* CLEAN */                 {100, 0, TOOL_NONE},
    /* CUTWOOD */               {100, 0, TOOL_AXE},
    /* CARPENTER */             {100, 0, TOOL_NONE},
    /* DETAIL */                {100, 0, TOOL_NONE},
    /* MASON */                 {100, 0, TOOL_NONE},
    /* ARCHITECT */             {100, 0, TOOL_NONE},
    /* ANIMALTRAIN */           {100, 0, TOOL_NONE},
    /* ANIMALCARE */            {100, 0, TOOL_NONE},
    /* DIAGNOSE */              {1000, 0, TOOL_NONE},
    /* SURGERY */               {1000, 0, TOOL_NONE},
    /* BONE_SETTING */          {1000, 0, TOOL_NONE},
    /* SUTURING */              {1000, 0, TOOL_NONE},
    /* DRESSING_WOUNDS */       {1000, 0, TOOL_NONE},
    /* FEED_WATER_CIVILIANS */  {1000, 0, TOOL_NONE},
    /* RECOVER_WOUNDED */       {200, 0, TOOL_NONE},
    /* BUTCHER */               {500, 0, TOOL_NONE},
    /* TRAPPER */               {100, 0, TOOL_NONE},
    /* DISSECT_VERMIN */        {100, 0, TOOL_NONE},
    /* LEATHER */               {100, 0, TOOL_NONE},
    /* TANNER */                {100, 0, TOOL_NONE},
    /* BREWER */                {100, 0, TOOL_NONE},
    /* ALCHEMIST */             {100, 0, TOOL_NONE},
    /* SOAP_MAKER */            {100, 0, TOOL_NONE},
    /* WEAVER */                {100, 0, TOOL_NONE},
    /* CLOTHESMAKER */          {100, 0, TOOL_NONE},
    /* MILLER */                {100, 0, TOOL_NONE},
    /* PROCESS_PLANT */         {100, 0, TOOL_NONE},
    /* MAKE_CHEESE */           {100, 0, TOOL_NONE},
    /* MILK */                  {100, 0, TOOL_NONE},
    /* COOK */                  {100, 0, TOOL_NONE},
    /* PLANT */                 {100, 0, TOOL_NONE},
    /* HERBALIST */             {100, 0, TOOL_NONE},
    /* FISH */                  {100, 0, TOOL_NONE},
    /* CLEAN_FISH */            {100, 0, TOOL_NONE},
    /* DISSECT_FISH */          {100, 0, TOOL_NONE},
    /* HUNT */                  {100, 0, TOOL_CROSSBOW},
    /* SMELT */                 {100, 0, TOOL_NONE},
    /* FORGE_WEAPON */          {100, 0, TOOL_NONE},
    /* FORGE_ARMOR */           {100, 0, TOOL_NONE},
    /* FORGE_FURNITURE */       {100, 0, TOOL_NONE},
    /* METAL_CRAFT */           {100, 0, TOOL_NONE},
    /* CUT_GEM */               {100, 0, TOOL_NONE},
    /* ENCRUST_GEM */           {100, 0, TOOL_NONE},
    /* WOOD_CRAFT */            {100, 0, TOOL_NONE},
    /* STONE_CRAFT */           {100, 0, TOOL_NONE},
    /* BONE_CARVE */            {100, 0, TOOL_NONE},
    /* GLASSMAKER */            {100, 0, TOOL_NONE},
    /* EXTRACT_STRAND */        {100, 0, TOOL_NONE},
    /* SIEGECRAFT */            {100, 0, TOOL_NONE},
    /* SIEGEOPERATE */          {100, 0, TOOL_NONE},
    /* BOWYER */                {100, 0, TOOL_NONE},
    /* MECHANIC */              {100, 0, TOOL_NONE},
    /* POTASH_MAKING */         {100, 0, TOOL_NONE},
    /* LYE_MAKING */            {100, 0, TOOL_NONE},
    /* DYER */                  {100, 0, TOOL_NONE},
    /* BURN_WOOD */             {100, 0, TOOL_NONE},
    /* OPERATE_PUMP */          {100, 0, TOOL_NONE},
    /* SHEARER */               {100, 0, TOOL_NONE},
    /* SPINNER */               {100, 0, TOOL_NONE},
    /* POTTERY */               {100, 0, TOOL_NONE},
    /* GLAZING */               {100, 0, TOOL_NONE},
    /* PRESSING */              {100, 0, TOOL_NONE},
    /* BEEKEEPING */            {100, 0, TOOL_NONE},
    /* WAX_WORKING */           {100, 0, TOOL_NONE},
    /* PUSH_HAUL_VEHICLES */    {100, 0, TOOL_NONE},
    /* HAUL_TRADE */            {1000, 0, TOOL_NONE},
    /* PULL_LEVER */            {1000, 0, TOOL_NONE},
    /* REMOVE_CONSTRUCTION */   {100, 0, TOOL_NONE},
    /* HAUL_WATER */            {100, 0, TOOL_NONE},
    /* GELD */                  {100, 0, TOOL_NONE},
    /* BUILD_ROAD */            {100, 0, TOOL_NONE},
    /* BUILD_CONSTRUCTION */    {100, 0, TOOL_NONE},
    /* PAPERMAKING */           {100, 0, TOOL_NONE},
    /* BOOKBINDING */           {100, 0, TOOL_NONE}
};



struct dwarf_info_t
{
    df::unit* dwarf;
    dwarf_state state;

    bool clear_all;

    bool has_tool[TOOLS_MAX];

    int high_skill;

    bool has_children;
    bool armed;

    df::unit_labor using_labor;

    dwarf_info_t(df::unit* dw) : dwarf(dw), clear_all(false),
        state(OTHER), high_skill(0), has_children(false), armed(false), using_labor(df::unit_labor::NONE)
    {
        for (int e = TOOL_NONE; e < TOOLS_MAX; e++)
            has_tool[e] = false;
    }

    ~dwarf_info_t()
    {
    }

};

color_ostream* debug_stream;

void debug(const char* fmt, ...)
{
    if (debug_stream)
    {
        va_list args;
        va_start(args, fmt);
        debug_stream->vprint(fmt, args);
        va_end(args);
    }
}

void debug_pause()
{
    if (pause_on_error)
    {
        debug("LABORMANAGER: Game paused so you can investigate the above message.\nUse 'labormanager pause-on-error no' to disable autopausing.\n");
        *df::global::pause_state = true;
    }
}

static JobLaborMapper* labor_mapper = 0;

static bool initialized = false;

static bool isOptionEnabled(unsigned flag)
{
    return config.isValid() && (config.ival(0) & flag) != 0;
}

static void setOptionEnabled(ConfigFlags flag, bool on)
{
    if (!config.isValid())
        return;

    if (on)
        config.ival(0) |= flag;
    else
        config.ival(0) &= ~flag;
}

static void cleanup_state()
{
    enable_labormanager = false;
    labor_infos.clear();
    initialized = false;
}

static void reset_labor(df::unit_labor labor)
{
    labor_infos[labor].set_priority(default_labor_infos[labor].priority);
    labor_infos[labor].set_maximum_dwarfs(default_labor_infos[labor].maximum_dwarfs);
}

static void init_state()
{
    config = World::GetPersistentData("labormanager/2.0/config");
    if (config.isValid() && config.ival(0) == -1)
        config.ival(0) = 0;

    enable_labormanager = isOptionEnabled(CF_ENABLED);

    if (!enable_labormanager)
        return;

    // Load labors from save
    labor_infos.resize(ARRAY_COUNT(default_labor_infos));

    std::vector<PersistentDataItem> items;
    World::GetPersistentData(&items, "labormanager/2.0/labors/", true);

    for (auto p = items.begin(); p != items.end(); p++)
    {
        string key = p->key();
        df::unit_labor labor = (df::unit_labor) atoi(key.substr(strlen("labormanager/2.0/labors/")).c_str());
        if (labor >= 0 && labor <= labor_infos.size())
        {
            labor_infos[labor].config = *p;
            labor_infos[labor].active_dwarfs = 0;
        }
    }

    // Add default labors for those not in save
    for (int i = 0; i < ARRAY_COUNT(default_labor_infos); i++) {
        if (labor_infos[i].config.isValid())
            continue;

        std::stringstream name;
        name << "labormanager/2.0/labors/" << i;

        labor_infos[i].config = World::AddPersistentData(name.str());
        labor_infos[i].mark_assigned();
        labor_infos[i].active_dwarfs = 0;
        reset_labor((df::unit_labor) i);
    }

    initialized = true;

}

static df::job_skill labor_to_skill[ENUM_LAST_ITEM(unit_labor) + 1];

static void generate_labor_to_skill_map()
{
    // Generate labor -> skill mapping

    for (int i = 0; i <= ENUM_LAST_ITEM(unit_labor); i++)
        labor_to_skill[i] = job_skill::NONE;

    FOR_ENUM_ITEMS(job_skill, skill)
    {
        int labor = ENUM_ATTR(job_skill, labor, skill);
        if (labor != unit_labor::NONE)
        {
            /*
            assert(labor >= 0);
            assert(labor < ARRAY_COUNT(labor_to_skill));
            */

            labor_to_skill[labor] = skill;
        }
    }
}

struct skill_attr_weight {
    int phys_attr_weights[6];
    int mental_attr_weights[13];
};

static struct skill_attr_weight skill_attr_weights[ENUM_LAST_ITEM(job_skill) + 1] =
{
    //  S  A  T  E  R  D     AA  F  W  C  I  P  M LA SS  M KS  E SA
    { { 1, 0, 1, 1, 0, 0 }, { 0, 0, 1, 0, 0, 0, 0, 0, 1, 0, 0, 0, 0 } } /* MINING */,
    { { 1, 1, 0, 1, 0, 0 }, { 0, 0, 1, 0, 0, 0, 0, 0, 1, 0, 0, 0, 0 } } /* WOODCUTTING */,
    { { 1, 1, 0, 0, 0, 0 }, { 0, 0, 0, 0, 0, 0, 0, 0, 0, 0, 0, 0, 0 } } /* CARPENTRY */,
    { { 0, 0, 0, 0, 0, 0 }, { 0, 0, 0, 0, 0, 0, 0, 0, 0, 0, 0, 0, 0 } } /* DETAILSTONE */,
    { { 1, 1, 0, 1, 0, 0 }, { 0, 0, 0, 0, 0, 0, 0, 0, 0, 0, 0, 0, 0 } } /* MASONRY */,
    { { 0, 1, 1, 1, 0, 0 }, { 0, 0, 0, 0, 1, 1, 0, 0, 0, 0, 0, 1, 0 } } /* ANIMALTRAIN */,
    { { 0, 1, 0, 0, 0, 0 }, { 1, 0, 0, 0, 0, 0, 1, 0, 0, 0, 0, 1, 0 } } /* ANIMALCARE */,
    { { 0, 1, 0, 0, 0, 0 }, { 0, 0, 0, 0, 0, 0, 0, 0, 0, 0, 0, 0, 0 } } /* DISSECT_FISH */,
    { { 0, 0, 0, 0, 0, 0 }, { 0, 0, 0, 0, 0, 0, 0, 0, 0, 0, 0, 0, 0 } } /* DISSECT_VERMIN */,
    { { 0, 1, 0, 1, 0, 0 }, { 0, 0, 0, 0, 0, 0, 0, 0, 0, 0, 0, 0, 0 } } /* PROCESSFISH */,
    { { 0, 1, 0, 1, 0, 0 }, { 0, 0, 0, 0, 0, 0, 0, 0, 0, 0, 0, 0, 0 } } /* BUTCHER */,
    { { 0, 1, 0, 0, 0, 0 }, { 1, 0, 0, 1, 0, 0, 0, 0, 1, 0, 0, 0, 0 } } /* TRAPPING */,
    { { 0, 1, 0, 0, 0, 0 }, { 0, 0, 0, 0, 0, 0, 0, 0, 0, 0, 0, 0, 0 } } /* TANNER */,
    { { 0, 0, 0, 0, 0, 0 }, { 0, 0, 0, 1, 0, 0, 0, 0, 1, 0, 0, 0, 0 } } /* WEAVING */,
    { { 1, 1, 0, 0, 0, 0 }, { 0, 0, 0, 0, 0, 0, 0, 0, 0, 0, 0, 0, 0 } } /* BREWING */,
    { { 0, 0, 0, 0, 0, 0 }, { 0, 0, 0, 0, 0, 0, 0, 0, 0, 0, 0, 0, 0 } } /* ALCHEMY */,
    { { 0, 1, 0, 0, 0, 0 }, { 0, 0, 0, 1, 0, 0, 0, 0, 1, 0, 0, 0, 0 } } /* CLOTHESMAKING */,
    { { 1, 1, 0, 1, 0, 0 }, { 0, 0, 0, 0, 0, 0, 0, 0, 0, 0, 0, 0, 0 } } /* MILLING */,
    { { 1, 1, 0, 1, 0, 0 }, { 0, 0, 0, 0, 0, 0, 0, 0, 0, 0, 0, 0, 0 } } /* PROCESSPLANTS */,
    { { 1, 1, 0, 1, 0, 0 }, { 1, 0, 0, 1, 0, 0, 0, 0, 0, 0, 0, 0, 0 } } /* CHEESEMAKING */,
    { { 1, 1, 0, 1, 0, 0 }, { 0, 0, 0, 0, 0, 0, 0, 0, 0, 0, 0, 0, 0 } } /* MILK */,
    { { 0, 1, 0, 0, 0, 0 }, { 1, 0, 0, 1, 0, 0, 0, 0, 0, 0, 0, 0, 0 } } /* COOK */,
    { { 1, 1, 0, 1, 0, 0 }, { 0, 0, 0, 0, 0, 0, 0, 0, 0, 0, 0, 0, 0 } } /* PLANT */,
    { { 0, 1, 0, 0, 0, 0 }, { 0, 0, 0, 0, 0, 0, 1, 0, 0, 0, 0, 0, 0 } } /* HERBALISM */,
    { { 1, 1, 0, 0, 0, 0 }, { 0, 1, 0, 0, 0, 1, 0, 0, 0, 0, 0, 0, 0 } } /* FISH */,
    { { 1, 0, 1, 1, 0, 0 }, { 1, 0, 0, 0, 0, 0, 0, 0, 0, 0, 0, 0, 0 } } /* SMELT */,
    { { 1, 1, 0, 1, 0, 0 }, { 1, 0, 0, 0, 0, 0, 0, 0, 0, 0, 0, 0, 0 } } /* EXTRACT_STRAND */,
    { { 1, 1, 0, 1, 0, 0 }, { 0, 0, 0, 0, 0, 0, 0, 0, 0, 0, 0, 0, 0 } } /* FORGE_WEAPON */,
    { { 1, 1, 0, 1, 0, 0 }, { 0, 0, 0, 0, 0, 0, 0, 0, 0, 0, 0, 0, 0 } } /* FORGE_ARMOR */,
    { { 1, 1, 0, 1, 0, 0 }, { 0, 0, 0, 0, 0, 0, 0, 0, 0, 0, 0, 0, 0 } } /* FORGE_FURNITURE */,
    { { 0, 1, 0, 0, 0, 0 }, { 1, 0, 0, 0, 0, 0, 0, 0, 0, 0, 0, 0, 0 } } /* CUTGEM */,
    { { 0, 1, 0, 0, 0, 0 }, { 0, 0, 0, 0, 0, 0, 0, 0, 0, 0, 0, 0, 0 } } /* ENCRUSTGEM */,
    { { 0, 1, 0, 0, 0, 0 }, { 0, 0, 0, 1, 0, 0, 0, 0, 1, 0, 0, 0, 0 } } /* WOODCRAFT */,
    { { 0, 1, 0, 0, 0, 0 }, { 0, 0, 0, 1, 0, 0, 0, 0, 1, 0, 0, 0, 0 } } /* STONECRAFT */,
    { { 1, 1, 0, 1, 0, 0 }, { 0, 0, 0, 0, 0, 0, 0, 0, 0, 0, 0, 0, 0 } } /* METALCRAFT */,
    { { 1, 1, 0, 1, 0, 0 }, { 0, 0, 0, 1, 0, 0, 0, 0, 1, 0, 0, 0, 0 } } /* GLASSMAKER */,
    { { 1, 1, 0, 1, 0, 0 }, { 0, 0, 0, 1, 0, 0, 0, 0, 1, 0, 0, 0, 0 } } /* LEATHERWORK */,
    { { 0, 1, 0, 0, 0, 0 }, { 0, 0, 0, 1, 0, 0, 0, 0, 1, 0, 0, 0, 0 } } /* BONECARVE */,
    { { 1, 1, 1, 0, 0, 0 }, { 0, 0, 0, 0, 0, 0, 0, 0, 1, 0, 0, 0, 0 } } /* AXE */,
    { { 1, 1, 1, 0, 0, 0 }, { 0, 0, 0, 0, 0, 0, 0, 0, 1, 0, 0, 0, 0 } } /* SWORD */,
    { { 1, 1, 1, 0, 0, 0 }, { 0, 0, 0, 0, 0, 0, 0, 0, 1, 0, 0, 0, 0 } } /* DAGGER */,
    { { 1, 1, 1, 0, 0, 0 }, { 0, 0, 0, 0, 0, 0, 0, 0, 1, 0, 0, 0, 0 } } /* MACE */,
    { { 1, 1, 1, 0, 0, 0 }, { 0, 0, 0, 0, 0, 0, 0, 0, 1, 0, 0, 0, 0 } } /* HAMMER */,
    { { 1, 1, 1, 0, 0, 0 }, { 0, 0, 0, 0, 0, 0, 0, 0, 1, 0, 0, 0, 0 } } /* SPEAR */,
    { { 1, 1, 0, 0, 0, 0 }, { 0, 0, 0, 0, 0, 0, 0, 0, 1, 0, 0, 0, 0 } } /* CROSSBOW */,
    { { 1, 1, 1, 0, 0, 0 }, { 0, 0, 0, 0, 0, 0, 0, 0, 1, 0, 0, 0, 0 } } /* SHIELD */,
    { { 1, 0, 1, 1, 0, 0 }, { 0, 0, 0, 0, 0, 0, 0, 0, 1, 0, 0, 0, 0 } } /* ARMOR */,
    { { 1, 1, 0, 1, 0, 0 }, { 1, 0, 0, 0, 0, 0, 0, 0, 0, 0, 0, 0, 0 } } /* SIEGECRAFT */,
    { { 1, 0, 1, 1, 0, 0 }, { 1, 1, 0, 0, 0, 0, 0, 0, 1, 0, 0, 0, 0 } } /* SIEGEOPERATE */,
    { { 0, 1, 0, 0, 0, 0 }, { 0, 0, 0, 0, 0, 0, 0, 0, 0, 0, 0, 0, 0 } } /* BOWYER */,
    { { 1, 1, 1, 0, 0, 0 }, { 0, 0, 0, 0, 0, 0, 0, 0, 1, 0, 0, 0, 0 } } /* PIKE */,
    { { 1, 1, 1, 0, 0, 0 }, { 0, 0, 0, 0, 0, 0, 0, 0, 1, 0, 0, 0, 0 } } /* WHIP */,
    { { 1, 1, 0, 0, 0, 0 }, { 0, 1, 0, 0, 0, 0, 0, 0, 1, 0, 0, 0, 0 } } /* BOW */,
    { { 1, 1, 0, 0, 0, 0 }, { 0, 0, 0, 0, 0, 0, 0, 0, 1, 0, 0, 0, 0 } } /* BLOWGUN */,
    { { 1, 1, 0, 0, 0, 0 }, { 0, 0, 0, 0, 0, 0, 0, 0, 1, 0, 0, 0, 0 } } /* THROW */,
    { { 1, 1, 0, 1, 0, 0 }, { 1, 0, 0, 0, 0, 0, 0, 0, 0, 0, 0, 0, 0 } } /* MECHANICS */,
    { { 0, 0, 0, 0, 0, 0 }, { 0, 0, 0, 0, 0, 0, 0, 0, 0, 0, 0, 0, 0 } } /* MAGIC_NATURE */,
    { { 0, 0, 0, 0, 0, 0 }, { 0, 1, 0, 0, 0, 0, 0, 0, 1, 0, 0, 0, 0 } } /* SNEAK */,
    { { 0, 0, 0, 0, 0, 0 }, { 1, 0, 0, 1, 0, 0, 0, 0, 1, 0, 0, 0, 0 } } /* DESIGNBUILDING */,
    { { 0, 1, 0, 0, 0, 0 }, { 0, 0, 0, 0, 0, 0, 0, 0, 1, 0, 0, 1, 0 } } /* DRESS_WOUNDS */,
    { { 0, 0, 0, 0, 0, 0 }, { 1, 0, 0, 0, 1, 0, 1, 0, 0, 0, 0, 0, 0 } } /* DIAGNOSE */,
    { { 0, 1, 0, 0, 0, 0 }, { 0, 1, 0, 0, 0, 0, 0, 0, 1, 0, 0, 0, 0 } } /* SURGERY */,
    { { 1, 1, 0, 0, 0, 0 }, { 0, 1, 0, 0, 0, 0, 0, 0, 1, 0, 0, 0, 0 } } /* SET_BONE */,
    { { 0, 1, 0, 0, 0, 0 }, { 0, 1, 0, 0, 0, 0, 0, 0, 1, 0, 0, 0, 0 } } /* SUTURE */,
    { { 0, 1, 0, 1, 0, 0 }, { 0, 0, 1, 0, 0, 0, 0, 0, 1, 0, 0, 0, 0 } } /* CRUTCH_WALK */,
    { { 1, 0, 1, 1, 0, 0 }, { 0, 0, 0, 0, 0, 0, 0, 0, 0, 0, 0, 0, 0 } } /* WOOD_BURNING */,
    { { 1, 0, 1, 1, 0, 0 }, { 0, 0, 0, 0, 0, 0, 0, 0, 0, 0, 0, 0, 0 } } /* LYE_MAKING */,
    { { 1, 0, 1, 1, 0, 0 }, { 0, 0, 0, 0, 0, 0, 0, 0, 0, 0, 0, 0, 0 } } /* SOAP_MAKING */,
    { { 1, 0, 1, 1, 0, 0 }, { 0, 0, 0, 0, 0, 0, 0, 0, 0, 0, 0, 0, 0 } } /* POTASH_MAKING */,
    { { 1, 1, 0, 1, 0, 0 }, { 0, 0, 0, 0, 0, 0, 0, 0, 0, 0, 0, 0, 0 } } /* DYER */,
    { { 1, 0, 1, 1, 0, 0 }, { 0, 0, 1, 0, 0, 0, 0, 0, 0, 0, 0, 0, 0 } } /* OPERATE_PUMP */,
    { { 1, 1, 0, 1, 0, 0 }, { 0, 0, 1, 0, 0, 0, 0, 0, 1, 0, 0, 0, 0 } } /* SWIMMING */,
    { { 0, 0, 0, 0, 0, 0 }, { 0, 0, 0, 0, 0, 0, 0, 1, 0, 0, 0, 1, 1 } } /* PERSUASION */,
    { { 0, 0, 0, 0, 0, 0 }, { 0, 0, 0, 0, 0, 0, 0, 1, 0, 0, 0, 1, 1 } } /* NEGOTIATION */,
    { { 0, 0, 0, 0, 0, 0 }, { 0, 0, 0, 0, 1, 0, 0, 0, 0, 0, 0, 1, 1 } } /* JUDGING_INTENT */,
    { { 0, 0, 0, 0, 0, 0 }, { 1, 0, 0, 0, 1, 0, 1, 0, 0, 0, 0, 0, 0 } } /* APPRAISAL */,
    { { 0, 0, 0, 0, 0, 0 }, { 1, 0, 0, 1, 0, 0, 0, 0, 0, 0, 0, 0, 1 } } /* ORGANIZATION */,
    { { 0, 0, 0, 0, 0, 0 }, { 1, 1, 0, 0, 0, 0, 1, 0, 0, 0, 0, 0, 0 } } /* RECORD_KEEPING */,
    { { 0, 0, 0, 0, 0, 0 }, { 0, 0, 0, 1, 0, 0, 0, 1, 0, 0, 0, 0, 1 } } /* LYING */,
    { { 0, 1, 0, 0, 0, 0 }, { 0, 0, 0, 0, 0, 0, 0, 1, 0, 0, 0, 0, 0 } } /* INTIMIDATION */,
    { { 0, 0, 0, 0, 0, 0 }, { 0, 0, 0, 0, 0, 0, 0, 1, 0, 0, 0, 1, 1 } } /* CONVERSATION */,
    { { 0, 1, 0, 0, 0, 0 }, { 0, 0, 0, 1, 0, 0, 0, 1, 0, 0, 0, 0, 0 } } /* COMEDY */,
    { { 0, 0, 0, 0, 0, 0 }, { 0, 0, 0, 0, 0, 0, 0, 1, 0, 0, 0, 1, 1 } } /* FLATTERY */,
    { { 0, 0, 0, 0, 0, 0 }, { 0, 0, 0, 0, 0, 0, 0, 1, 0, 0, 0, 1, 0 } } /* CONSOLE */,
    { { 0, 0, 0, 0, 0, 0 }, { 0, 0, 0, 0, 0, 0, 0, 1, 0, 0, 0, 1, 1 } } /* PACIFY */,
    { { 0, 0, 0, 0, 0, 0 }, { 0, 0, 0, 0, 0, 0, 0, 0, 0, 0, 0, 0, 0 } } /* TRACKING */,
    { { 0, 1, 0, 0, 0, 0 }, { 1, 1, 0, 0, 0, 0, 1, 0, 0, 0, 0, 0, 0 } } /* KNOWLEDGE_ACQUISITION */,
    { { 0, 0, 0, 0, 0, 0 }, { 0, 1, 1, 0, 0, 1, 0, 0, 0, 0, 0, 0, 0 } } /* CONCENTRATION */,
    { { 0, 0, 0, 0, 0, 0 }, { 0, 0, 0, 0, 0, 0, 0, 0, 0, 0, 0, 0, 0 } } /* DISCIPLINE */,
    { { 0, 0, 0, 0, 0, 0 }, { 0, 1, 0, 0, 1, 0, 0, 0, 1, 0, 0, 0, 0 } } /* SITUATIONAL_AWARENESS */,
    { { 0, 0, 0, 0, 0, 0 }, { 0, 0, 0, 0, 0, 0, 0, 0, 0, 0, 0, 0, 0 } } /* WRITING */,
    { { 0, 0, 0, 0, 0, 0 }, { 0, 0, 0, 0, 0, 0, 0, 0, 0, 0, 0, 0, 0 } } /* PROSE */,
    { { 0, 0, 0, 0, 0, 0 }, { 0, 0, 0, 0, 0, 0, 0, 0, 0, 0, 0, 0, 0 } } /* POETRY */,
    { { 0, 0, 0, 0, 0, 0 }, { 0, 0, 0, 0, 0, 0, 0, 0, 0, 0, 0, 0, 0 } } /* READING */,
    { { 0, 0, 0, 0, 0, 0 }, { 0, 0, 0, 0, 0, 0, 0, 0, 0, 0, 0, 0, 0 } } /* SPEAKING */,
    { { 0, 0, 0, 0, 0, 0 }, { 0, 0, 0, 0, 0, 0, 0, 0, 0, 0, 0, 0, 0 } } /* COORDINATION */,
    { { 0, 0, 0, 0, 0, 0 }, { 0, 0, 0, 0, 0, 0, 0, 0, 0, 0, 0, 0, 0 } } /* BALANCE */,
    { { 0, 0, 0, 0, 0, 0 }, { 0, 0, 0, 0, 0, 0, 0, 1, 0, 0, 0, 1, 1 } } /* LEADERSHIP */,
    { { 0, 0, 0, 0, 0, 0 }, { 0, 0, 0, 0, 0, 0, 0, 1, 0, 0, 0, 1, 1 } } /* TEACHING */,
    { { 1, 1, 1, 0, 0, 0 }, { 0, 0, 1, 0, 0, 0, 0, 0, 1, 0, 0, 0, 0 } } /* MELEE_COMBAT */,
    { { 1, 1, 0, 0, 0, 0 }, { 0, 0, 0, 0, 0, 0, 0, 0, 1, 0, 0, 0, 0 } } /* RANGED_COMBAT */,
    { { 1, 1, 1, 0, 0, 0 }, { 0, 0, 0, 0, 0, 0, 0, 0, 1, 0, 0, 0, 0 } } /* WRESTLING */,
    { { 1, 0, 1, 1, 0, 0 }, { 0, 0, 0, 0, 0, 0, 0, 0, 1, 0, 0, 0, 0 } } /* BITE */,
    { { 1, 1, 1, 0, 0, 0 }, { 0, 0, 0, 0, 0, 0, 0, 0, 1, 0, 0, 0, 0 } } /* GRASP_STRIKE */,
    { { 1, 1, 1, 0, 0, 0 }, { 0, 0, 0, 0, 0, 0, 0, 0, 1, 0, 0, 0, 0 } } /* STANCE_STRIKE */,
    { { 0, 1, 0, 1, 0, 0 }, { 0, 0, 0, 0, 0, 0, 0, 0, 1, 0, 0, 0, 0 } } /* DODGING */,
    { { 1, 1, 1, 0, 0, 0 }, { 0, 0, 0, 0, 0, 0, 0, 0, 1, 0, 0, 0, 0 } } /* MISC_WEAPON */,
    { { 0, 0, 0, 0, 0, 0 }, { 1, 0, 0, 0, 0, 0, 0, 0, 1, 0, 0, 0, 0 } } /* KNAPPING */,
    { { 0, 0, 0, 0, 0, 0 }, { 0, 0, 0, 0, 0, 0, 0, 0, 0, 0, 0, 0, 0 } } /* MILITARY_TACTICS */,
    { { 0, 0, 0, 0, 0, 0 }, { 0, 0, 0, 0, 0, 0, 0, 0, 0, 0, 0, 0, 0 } } /* SHEARING */,
    { { 1, 1, 0, 1, 0, 0 }, { 0, 0, 0, 0, 0, 0, 0, 0, 1, 0, 0, 0, 0 } } /* SPINNING */,
    { { 0, 1, 0, 0, 0, 0 }, { 0, 0, 0, 1, 0, 0, 0, 0, 1, 0, 0, 0, 0 } } /* POTTERY */,
    { { 0, 1, 0, 0, 0, 0 }, { 0, 0, 0, 1, 0, 0, 0, 0, 1, 0, 0, 0, 0 } } /* GLAZING */,
    { { 1, 1, 0, 1, 0, 0 }, { 0, 0, 0, 0, 0, 0, 0, 0, 0, 0, 0, 0, 0 } } /* PRESSING */,
    { { 1, 1, 0, 1, 0, 0 }, { 1, 0, 0, 0, 0, 0, 0, 0, 0, 0, 0, 0, 0 } } /* BEEKEEPING */,
    { { 0, 1, 0, 0, 0, 0 }, { 0, 0, 0, 1, 0, 0, 0, 0, 1, 0, 0, 0, 0 } } /* WAX_WORKING */,
    { { 0, 0, 0, 0, 0, 0 }, { 0, 0, 0, 0, 0, 0, 0, 0, 0, 0, 0, 0, 0 } } /* CLIMBING */,
    { { 0, 0, 0, 0, 0, 0 }, { 0, 0, 0, 0, 0, 0, 0, 0, 0, 0, 0, 0, 0 } } /* GELD */,
    { { 0, 0, 0, 0, 0, 0 }, { 0, 0, 0, 0, 0, 0, 0, 0, 0, 0, 0, 0, 0 } } /* DANCE */,
    { { 0, 0, 0, 0, 0, 0 }, { 0, 0, 0, 0, 0, 0, 0, 0, 0, 0, 0, 0, 0 } } /* MAKE_MUSIC */,
    { { 0, 0, 0, 0, 0, 0 }, { 0, 0, 0, 0, 0, 0, 0, 0, 0, 0, 0, 0, 0 } } /* SING_MUSIC */,
    { { 0, 0, 0, 0, 0, 0 }, { 0, 0, 0, 0, 0, 0, 0, 0, 0, 0, 0, 0, 0 } } /* PLAY_KEYBOARD_INSTRUMENT */,
    { { 0, 0, 0, 0, 0, 0 }, { 0, 0, 0, 0, 0, 0, 0, 0, 0, 0, 0, 0, 0 } } /* PLAY_STRINGED_INSTRUMENT */,
    { { 0, 0, 0, 0, 0, 0 }, { 0, 0, 0, 0, 0, 0, 0, 0, 0, 0, 0, 0, 0 } } /* PLAY_WIND_INSTRUMENT */,
    { { 0, 0, 0, 0, 0, 0 }, { 0, 0, 0, 0, 0, 0, 0, 0, 0, 0, 0, 0, 0 } } /* PLAY_PERCUSSION_INSTRUMENT */,
    { { 0, 0, 0, 0, 0, 0 }, { 0, 0, 0, 0, 0, 0, 0, 0, 0, 0, 0, 0, 0 } } /* CRITICAL_THINKING */,
    { { 0, 0, 0, 0, 0, 0 }, { 0, 0, 0, 0, 0, 0, 0, 0, 0, 0, 0, 0, 0 } } /* LOGIC */,
    { { 0, 0, 0, 0, 0, 0 }, { 0, 0, 0, 0, 0, 0, 0, 0, 0, 0, 0, 0, 0 } } /* MATHEMATICS */,
    { { 0, 0, 0, 0, 0, 0 }, { 0, 0, 0, 0, 0, 0, 0, 0, 0, 0, 0, 0, 0 } } /* ASTRONOMY */,
    { { 0, 0, 0, 0, 0, 0 }, { 0, 0, 0, 0, 0, 0, 0, 0, 0, 0, 0, 0, 0 } } /* CHEMISTRY */,
    { { 0, 0, 0, 0, 0, 0 }, { 0, 0, 0, 0, 0, 0, 0, 0, 0, 0, 0, 0, 0 } } /* GEOGRAPHY */,
    { { 0, 0, 0, 0, 0, 0 }, { 0, 0, 0, 0, 0, 0, 0, 0, 0, 0, 0, 0, 0 } } /* OPTICS_ENGINEER */,
    { { 0, 0, 0, 0, 0, 0 }, { 0, 0, 0, 0, 0, 0, 0, 0, 0, 0, 0, 0, 0 } } /* FLUID_ENGINEER */,
    { { 0, 0, 0, 0, 0, 0 }, { 0, 0, 0, 0, 0, 0, 0, 0, 0, 0, 0, 0, 0 } } /* PAPERMAKING */,
    { { 0, 0, 0, 0, 0, 0 }, { 0, 0, 0, 0, 0, 0, 0, 0, 0, 0, 0, 0, 0 } } /* BOOKBINDING */
};

static void enable_plugin(color_ostream &out)
{
    if (!config.isValid())
    {
        config = World::AddPersistentData("labormanager/2.0/config");
        config.ival(0) = 0;
    }

    setOptionEnabled(CF_ENABLED, true);
    enable_labormanager = true;
    out << "Enabling the plugin." << endl;

    cleanup_state();
    init_state();
}

DFhackCExport command_result plugin_init(color_ostream &out, std::vector <PluginCommand> &commands)
{
    // initialize labor infos table from default table
    if (ARRAY_COUNT(default_labor_infos) != ENUM_LAST_ITEM(unit_labor) + 1)
        return CR_FAILURE;

    // Fill the command list with your commands.
    commands.push_back(PluginCommand(
        "labormanager", "Automatically manage dwarf labors.",
        labormanager, false, /* true means that the command can't be used from non-interactive user interface */
        // Extended help string. Used by CR_WRONG_USAGE and the help command:
        "  labormanager enable\n"
        "  labormanager disable\n"
        "    Enables or disables the plugin.\n"
        "  labormanager max <labor> <maximum>\n"
        "    Set max number of dwarves assigned to a labor.\n"
        "  labormanager max <labor> none\n"
        "    Unrestrict the number of dwarves assigned to a labor.\n"
        "  labormanager priority <labor> <priority>\n"
        "    Change the assignment priority of a labor (default is 100)\n"
        "  labormanager reset <labor>\n"
        "    Return a labor to the default handling.\n"
        "  labormanager reset-all\n"
        "    Return all labors to the default handling.\n"
        "  labormanager list\n"
        "    List current status of all labors.\n"
        "  labormanager status\n"
        "    Show basic status information.\n"
        "Function:\n"
        "  When enabled, labormanager periodically checks your dwarves and enables or\n"
        "  disables labors.  Generally, each dwarf will be assigned exactly one labor.\n"
        "  Warning: labormanager will override any manual changes you make to labors\n"
        "  while it is enabled.  Do not try to run both autolabor and labormanager at\n"
        "  the same time.\n"
    ));

    generate_labor_to_skill_map();

    labor_mapper = new JobLaborMapper();

    init_state();

    return CR_OK;
}

DFhackCExport command_result plugin_shutdown(color_ostream &out)
{
    cleanup_state();

    delete labor_mapper;

    return CR_OK;
}

class AutoLaborManager {
    color_ostream& out;

public:
    AutoLaborManager(color_ostream& o) : out(o)
    {
        dwarf_info.clear();
    }

    ~AutoLaborManager()
    {
        for (auto d = dwarf_info.begin(); d != dwarf_info.end(); d++)
        {
            delete (*d);
        }
    }

    dwarf_info_t* add_dwarf(df::unit* u)
    {
        dwarf_info_t* dwarf = new dwarf_info_t(u);
        dwarf_info.push_back(dwarf);
        return dwarf;
    }


private:
    bool has_butchers;
    bool has_fishery;
    bool trader_requested;

    int dig_count;
    int tree_count;
    int plant_count;
    int detail_count;

    bool labors_changed;

    int tool_count[TOOLS_MAX];
    int tool_in_use[TOOLS_MAX];

    int cnt_recover_wounded;
    int cnt_diagnosis;
    int cnt_immobilize;
    int cnt_dressing;
    int cnt_cleaning;
    int cnt_surgery;
    int cnt_suture;
    int cnt_setting;
    int cnt_traction;
    int cnt_crutch;

    int need_food_water;

    int priority_food;

    std::map<df::unit_labor, int> labor_needed;
    std::map<df::unit_labor, int> labor_in_use;
    std::map<df::unit_labor, bool> labor_outside;
    std::vector<dwarf_info_t*> dwarf_info;
    std::list<dwarf_info_t*> available_dwarfs;
    std::list<dwarf_info_t*> busy_dwarfs;

private:
    void set_labor(dwarf_info_t* dwarf, df::unit_labor labor, bool value)
    {
        if (labor >= 0 && labor <= ENUM_LAST_ITEM(unit_labor))
        {
            bool old = dwarf->dwarf->status.labors[labor];
            dwarf->dwarf->status.labors[labor] = value;
            if (old != value)
            {
                labors_changed = true;

                tools_enum tool = default_labor_infos[labor].tool;
                if (tool != TOOL_NONE)
                    tool_in_use[tool] += value ? 1 : -1;
            }
        }
    }

    void process_job(df::job* j)
    {
        if (j->flags.bits.suspend || j->flags.bits.item_lost)
            return;

        int worker = -1;
        int bld = -1;

        for (int r = 0; r < j->general_refs.size(); ++r)
        {
            if (j->general_refs[r]->getType() == df::general_ref_type::UNIT_WORKER)
                worker = ((df::general_ref_unit_workerst *)(j->general_refs[r]))->unit_id;
            if (j->general_refs[r]->getType() == df::general_ref_type::BUILDING_HOLDER)
                bld = ((df::general_ref_building_holderst *)(j->general_refs[r]))->building_id;
        }

        if (bld != -1)
        {
            df::building* b = binsearch_in_vector(world->buildings.all, bld);

            // check if this job is the first nonsuspended job on this building; if not, ignore it
            // (except for farms and trade depots)

            if (b->getType() != df::building_type::FarmPlot &&
                b->getType() != df::building_type::TradeDepot)
            {
                int fjid = -1;
                for (int jn = 0; jn < b->jobs.size(); jn++)
                {
                    if (b->jobs[jn]->flags.bits.suspend)
                        continue;
                    fjid = b->jobs[jn]->id;
                    break;
                }
                if (fjid != j->id)
                    return;
            }
        }

        df::unit_labor labor = labor_mapper->find_job_labor(j);

        if (labor != df::unit_labor::NONE)
        {
            labor_needed[labor]++;
            if (worker == -1)
            {
                if (j->pos.isValid())
                {
                    df::tile_designation* d = Maps::getTileDesignation(j->pos);
                    if (d->bits.outside)
                        labor_outside[labor] = true;
                }
            }
            else {
                labor_infos[labor].mark_assigned();
                labor_in_use[labor]++;
            }

        }
    }

    void scan_buildings()
    {
        has_butchers = false;
        has_fishery = false;
        trader_requested = false;
        labors_changed = false;

        for (auto b = world->buildings.all.begin(); b != world->buildings.all.end(); b++)
        {
            df::building *build = *b;
            auto type = build->getType();
            if (building_type::Workshop == type)
            {
                df::workshop_type subType = (df::workshop_type)build->getSubtype();
                if (workshop_type::Butchers == subType)
                    has_butchers = true;
                if (workshop_type::Fishery == subType)
                    has_fishery = true;
            }
            else if (building_type::TradeDepot == type)
            {
                df::building_tradedepotst* depot = (df::building_tradedepotst*) build;
                trader_requested = depot->trade_flags.bits.trader_requested;

                if (print_debug)
                {
                    if (trader_requested)
                        out.print("Trade depot found and trader requested, trader will be excluded from all labors.\n");
                    else
                        out.print("Trade depot found but trader is not requested.\n");
                }

            }
        }
    }

    void count_map_designations()
    {
        dig_count = 0;
        tree_count = 0;
        plant_count = 0;
        detail_count = 0;

        for (int i = 0; i < world->map.map_blocks.size(); ++i)
        {
            df::map_block* bl = world->map.map_blocks[i];

            if (!bl->flags.bits.designated)
                continue;

            for (int x = 0; x < 16; x++)
                for (int y = 0; y < 16; y++)
                {
                    if (bl->designation[x][y].bits.hidden)
                    {
                        df::coord p = bl->map_pos;
                        df::coord c(p.x, p.y, p.z - 1);
                        if (Maps::getTileDesignation(c)->bits.hidden)
                            continue;
                    }

                    df::tile_dig_designation dig = bl->designation[x][y].bits.dig;
                    if (dig != df::enums::tile_dig_designation::No)
                    {
                        df::tiletype tt = bl->tiletype[x][y];
                        df::tiletype_material ttm = ENUM_ATTR(tiletype, material, tt);
                        df::tiletype_shape tts = ENUM_ATTR(tiletype, shape, tt);
                        if (ttm == df::enums::tiletype_material::TREE)
                            tree_count++;
                        else if (tts == df::enums::tiletype_shape::SHRUB)
                            plant_count++;
                        else
                            dig_count++;
                    }
                    if (bl->designation[x][y].bits.smooth != 0)
                        detail_count++;
                }
        }

        if (print_debug)
            out.print("Dig count = %d, Cut tree count = %d, gather plant count = %d, detail count = %d\n", dig_count, tree_count, plant_count, detail_count);

    }

    void count_tools()
    {
        for (int e = TOOL_NONE; e < TOOLS_MAX; e++)
        {
            tool_count[e] = 0;
            tool_in_use[e] = 0;
        }

        priority_food = 0;

        df::item_flags bad_flags;
        bad_flags.whole = 0;

#define F(x) bad_flags.bits.x = true;
        F(dump); F(forbid); F(garbage_collect);
        F(hostile); F(on_fire); F(rotten); F(trader);
        F(in_building); F(construction);
#undef F

        auto& v = world->items.all;
        for (auto i = v.begin(); i != v.end(); i++)
        {
            df::item* item = *i;

            if (item->flags.bits.dump)
                labor_needed[df::unit_labor::HAUL_REFUSE]++;

            if (item->flags.whole & bad_flags.whole)
                continue;

            df::item_type t = item->getType();

            if (item->materialRots() && t != df::item_type::CORPSEPIECE && t != df::item_type::CORPSE && item->getRotTimer() > 1)
                priority_food++;

            if (!item->isWeapon())
                continue;

            df::itemdef_weaponst* weapondef = ((df::item_weaponst*)item)->subtype;
            df::job_skill weaponsk = (df::job_skill) weapondef->skill_melee;
            df::job_skill weaponsk2 = (df::job_skill) weapondef->skill_ranged;
            if (weaponsk == df::job_skill::AXE)
                tool_count[TOOL_AXE]++;
            else if (weaponsk == df::job_skill::MINING)
                tool_count[TOOL_PICK]++;
            else if (weaponsk2 = df::job_skill::CROSSBOW)
                tool_count[TOOL_CROSSBOW]++;
        }

    }

    void collect_job_list()
    {
        for (df::job_list_link* jll = world->job_list.next; jll; jll = jll->next)
        {
            df::job* j = jll->item;
            if (!j)
                continue;
            process_job(j);
        }

        for (auto jp = world->job_postings.begin(); jp != world->job_postings.end(); jp++)
        {
            if ((*jp)->flags.bits.dead)
                continue;

            process_job((*jp)->job);
        }

    }

    void collect_dwarf_list()
    {

        for (auto u = world->units.active.begin(); u != world->units.active.end(); ++u)
        {
            df::unit* cre = *u;

            if (Units::isCitizen(cre))
            {
                dwarf_info_t* dwarf = add_dwarf(cre);

                df::historical_figure* hf = df::historical_figure::find(dwarf->dwarf->hist_figure_id);
                for (int i = 0; i < hf->entity_links.size(); i++)
                {
                    df::histfig_entity_link* hfelink = hf->entity_links.at(i);
                    if (hfelink->getType() == df::histfig_entity_link_type::POSITION)
                    {
                        df::histfig_entity_link_positionst *epos =
                            (df::histfig_entity_link_positionst*) hfelink;
                        df::historical_entity* entity = df::historical_entity::find(epos->entity_id);
                        if (!entity)
                            continue;
                        df::entity_position_assignment* assignment = binsearch_in_vector(entity->positions.assignments, epos->assignment_id);
                        if (!assignment)
                            continue;
                        df::entity_position* position = binsearch_in_vector(entity->positions.own, assignment->position_id);
                        if (!position)
                            continue;

                        if (position->responsibilities[df::entity_position_responsibility::TRADE])
                            if (trader_requested)
                                dwarf->clear_all = true;
                    }

                }

                // identify dwarfs who are needed for meetings and mark them for exclusion

                for (int i = 0; i < ui->activities.size(); ++i)
                {
                    df::activity_info *act = ui->activities[i];
                    if (!act) continue;

                    bool p1 = act->unit_actor == dwarf->dwarf;
                    bool p2 = act->unit_noble == dwarf->dwarf;

                    if (p1 || p2)
                    {
                        df::unit* other = p1 ? act->unit_noble : act->unit_actor;
                        if (other && !(other->flags1.bits.dead ||
                                       (other->job.current_job &&
                                            (other->job.current_job->job_type == df::job_type::Sleep ||
                                             other->job.current_job->job_type == df::job_type::Rest)) ||
                                       ENUM_ATTR(profession, military, other->profession)))                        {
                            dwarf->clear_all = true;
                            if (print_debug)
                                out.print("Dwarf \"%s\" has a meeting, will be cleared of all labors\n", dwarf->dwarf->name.first_name.c_str());
                            break;
                        }
                        else
                        {
                            if (print_debug)
                                out.print("Dwarf \"%s\" has a meeting, but with someone who can't make the meeting.\n", dwarf->dwarf->name.first_name.c_str());
                        }
                    }
                }

                // check to see if dwarf has minor children

                for (auto u2 = world->units.active.begin(); u2 != world->units.active.end(); ++u2)
                {
                    if ((*u2)->relationship_ids[df::unit_relationship_type::Mother] == dwarf->dwarf->id &&
                        !(*u2)->flags1.bits.dead &&
                        ((*u2)->profession == df::profession::CHILD || (*u2)->profession == df::profession::BABY))
                    {
                        dwarf->has_children = true;
                        if (print_debug)
                            out.print("Dwarf %s has minor children\n", dwarf->dwarf->name.first_name.c_str());
                        break;
                    }
                }

                // check if dwarf has an axe, pick, or crossbow

                for (int j = 0; j < dwarf->dwarf->inventory.size(); j++)
                {
                    df::unit_inventory_item* ui = dwarf->dwarf->inventory[j];
                    if (ui->mode == df::unit_inventory_item::Weapon && ui->item->isWeapon())
                    {
                        dwarf->armed = true;
                        df::itemdef_weaponst* weapondef = ((df::item_weaponst*)(ui->item))->subtype;
                        df::job_skill weaponsk = (df::job_skill) weapondef->skill_melee;
                        df::job_skill rangesk = (df::job_skill) weapondef->skill_ranged;
                        if (weaponsk == df::job_skill::AXE)
                        {
                            dwarf->has_tool[TOOL_AXE] = true;
                        }
                        else if (weaponsk == df::job_skill::MINING)
                        {
                            dwarf->has_tool[TOOL_PICK] = true;
                        }
                        else if (rangesk == df::job_skill::CROSSBOW)
                        {
                            dwarf->has_tool[TOOL_CROSSBOW] = true;
                        }
                    }
                }

                // Find the activity state for each dwarf

                bool is_migrant = false;
                dwarf_state state = OTHER;

                for (auto p = dwarf->dwarf->status.misc_traits.begin(); p < dwarf->dwarf->status.misc_traits.end(); p++)
                {
                    if ((*p)->id == misc_trait_type::Migrant)
                        is_migrant = true;
                }

                if (dwarf->dwarf->social_activities.size() > 0)
                {
                    if (print_debug)
                        out.print("Dwarf %s is engaged in a social activity. Info only.\n", dwarf->dwarf->name.first_name.c_str());
                }

                if (dwarf->dwarf->profession == profession::BABY ||
                    dwarf->dwarf->profession == profession::CHILD ||
                    dwarf->dwarf->profession == profession::DRUNK)
                {
                    state = CHILD;
                }

                else if (ENUM_ATTR(profession, military, dwarf->dwarf->profession))
                    state = MILITARY;

                else if (dwarf->dwarf->burrows.size() > 0)
                    state = OTHER;        // dwarfs assigned to burrows are treated as if permanently busy

                else if (dwarf->dwarf->job.current_job == NULL)
                {
                    if (is_migrant || dwarf->dwarf->flags1.bits.chained || dwarf->dwarf->flags1.bits.caged)
                    {
                        state = OTHER;
                        dwarf->clear_all = true;
                    }
                    else if (dwarf->dwarf->status2.limbs_grasp_count == 0)
                    {
                        state = OTHER;      // dwarfs unable to grasp are incapable of nearly all labors
                        dwarf->clear_all = true;
                        if (print_debug)
                            out.print("Dwarf %s is disabled, will not be assigned labors\n", dwarf->dwarf->name.first_name.c_str());
                    }
                    else
                    {
                        state = IDLE;
                    }
                }
                else
                {
                    df::job_type job = dwarf->dwarf->job.current_job->job_type;
                    if (job >= 0 && job < ARRAY_COUNT(dwarf_states))
                        state = dwarf_states[job];
                    else
                    {
                        out.print("Dwarf \"%s\" has unknown job %i\n", dwarf->dwarf->name.first_name.c_str(), job);
                        debug_pause();
                        state = OTHER;
                    }
                    if (state == BUSY)
                    {
                        df::unit_labor labor = labor_mapper->find_job_labor(dwarf->dwarf->job.current_job);

                        dwarf->using_labor = labor;

                        if (labor != df::unit_labor::NONE)
                        {
                            labor_infos[labor].busy_dwarfs++;
                            if (default_labor_infos[labor].tool != TOOL_NONE)
                            {
                                tool_in_use[default_labor_infos[labor].tool]++;
                            }
                        }
                    }
                }

                dwarf->state = state;

                FOR_ENUM_ITEMS(unit_labor, l)
                {
                    if (l == df::unit_labor::NONE)
                        continue;
                    if (dwarf->dwarf->status.labors[l])
                        if (state == IDLE)
                            labor_infos[l].idle_dwarfs++;
                }


                if (print_debug)
                    out.print("Dwarf \"%s\": state %s %d\n", dwarf->dwarf->name.first_name.c_str(), state_names[dwarf->state], dwarf->clear_all);

                // determine if dwarf has medical needs
                if (dwarf->dwarf->health && !(
                    // on-duty military will not necessarily break to get minor injuries attended
                    ENUM_ATTR(profession, military, dwarf->dwarf->profession) ||
                    // babies cannot currently receive health care even if they need it
                    dwarf->dwarf->profession == profession::BABY)
                    )
                {
                    if (dwarf->dwarf->health->flags.bits.needs_recovery)
                        cnt_recover_wounded++;
                    if (dwarf->dwarf->health->flags.bits.rq_diagnosis)
                        cnt_diagnosis++;
                    if (dwarf->dwarf->health->flags.bits.rq_immobilize)
                        cnt_immobilize++;
                    if (dwarf->dwarf->health->flags.bits.rq_dressing)
                        cnt_dressing++;
                    if (dwarf->dwarf->health->flags.bits.rq_cleaning)
                        cnt_cleaning++;
                    if (dwarf->dwarf->health->flags.bits.rq_surgery)
                        cnt_surgery++;
                    if (dwarf->dwarf->health->flags.bits.rq_suture)
                        cnt_suture++;
                    if (dwarf->dwarf->health->flags.bits.rq_setting)
                        cnt_setting++;
                    if (dwarf->dwarf->health->flags.bits.rq_traction)
                        cnt_traction++;
                    if (dwarf->dwarf->health->flags.bits.rq_crutch)
                        cnt_crutch++;
                }

                if (dwarf->dwarf->counters2.hunger_timer > 60000 || dwarf->dwarf->counters2.thirst_timer > 40000)
                    need_food_water++;

                // find dwarf's highest effective skill

                int high_skill = 0;

                FOR_ENUM_ITEMS(unit_labor, labor)
                {
                    if (labor == df::unit_labor::NONE)
                        continue;

                    df::job_skill skill = labor_to_skill[labor];
                    if (skill != df::job_skill::NONE)
                    {
                        int    skill_level = Units::getNominalSkill(dwarf->dwarf, skill, false);
                        high_skill = std::max(high_skill, skill_level);
                    }
                }

                dwarf->high_skill = high_skill;


                // clear labors of dwarfs with clear_all set

                if (dwarf->clear_all)
                {
                    FOR_ENUM_ITEMS(unit_labor, labor)
                    {
                        if (labor == unit_labor::NONE)
                            continue;

                        set_labor(dwarf, labor, false);
                    }
                }
                else {
                    if (state == IDLE)
                        available_dwarfs.push_back(dwarf);

                    if (state == BUSY)
                        busy_dwarfs.push_back(dwarf);
                }
            }

        }
    }

    void release_dwarf_list()
    {
        while (!dwarf_info.empty()) {
            auto d = dwarf_info.begin();
            delete *d;
            dwarf_info.erase(d);
        }
        available_dwarfs.clear();
        busy_dwarfs.clear();
    }

    int score_labor(dwarf_info_t* d, df::unit_labor labor)
    {
        int skill_level = 0;
        int xp = 0;
        int attr_weight = 0;

        if (labor != df::unit_labor::NONE)
        {
            df::job_skill skill = labor_to_skill[labor];
            if (skill != df::job_skill::NONE)
            {
                skill_level = Units::getEffectiveSkill(d->dwarf, skill);
                xp = Units::getExperience(d->dwarf, skill, false);

                for (int pa = 0; pa < 6; pa++)
                    attr_weight += (skill_attr_weights[skill].phys_attr_weights[pa]) * (d->dwarf->body.physical_attrs[pa].value - 1000);

                for (int ma = 0; ma < 13; ma++)
                    attr_weight += (skill_attr_weights[skill].mental_attr_weights[ma]) * (d->dwarf->status.current_soul->mental_attrs[ma].value - 1000);
            }

        }

        int score = skill_level * 1000 - (d->high_skill - skill_level) * 2000 + (xp / (skill_level + 5) * 10) + attr_weight;

        if (labor != df::unit_labor::NONE)
        {
            if (d->dwarf->status.labors[labor])
                if (labor == df::unit_labor::OPERATE_PUMP)
                    score += 50000;
                else
                    score += 25000;
            if (default_labor_infos[labor].tool != TOOL_NONE &&
                d->has_tool[default_labor_infos[labor].tool])
                score += 10000000;
            if (d->has_children && labor_outside[labor])
                score -= 15000;
            if (d->armed && labor_outside[labor])
                score += 5000;
        }

<<<<<<< HEAD
        // Favor/disfavor RECOVER_WOUNDED based on ALTRUISM personality facet

        if (labor == df::unit_labor::RECOVER_WOUNDED)
        {
            int altruism = d->dwarf->status.current_soul->personality.traits[df::personality_facet_type::ALTRUISM];
            if (altruism >= 61)
                score += 5000;
            else if (altruism <= 24)
                score -= 50000;
=======
        // This should reweight assigning CUTWOOD jobs based on a citizen's ethic toward killing plants

        if (labor == df::unit_labor::CUTWOOD)
        {
            auto c_id = d->dwarf->cultural_identity;
            auto culture = world->cultural_identities.all[c_id];
            auto ethics = culture->ethic[df::ethic_type::KILL_PLANT];
            if (ethics != df::ethic_response::NOT_APPLICABLE && ethics != df::ethic_response::REQUIRED)
                score += 10000 * (df::ethic_response::ACCEPTABLE - ethics);
>>>>>>> d98fd020
        }

        score -= Units::computeMovementSpeed(d->dwarf);

        return score;
    }

public:
    void process()
    {
        if (*df::global::process_dig || *df::global::process_jobs)
            return;

        release_dwarf_list();

        dig_count = tree_count = plant_count = detail_count = 0;
        cnt_recover_wounded = cnt_diagnosis = cnt_immobilize = cnt_dressing = cnt_cleaning = cnt_surgery = cnt_suture =
            cnt_setting = cnt_traction = cnt_crutch = 0;
        need_food_water = 0;

        labor_needed.clear();

        for (int e = 0; e < TOOLS_MAX; e++)
            tool_count[e] = 0;

        trader_requested = false;

        FOR_ENUM_ITEMS(unit_labor, l)
        {
            if (l == df::unit_labor::NONE)
                continue;

            labor_infos[l].active_dwarfs = labor_infos[l].busy_dwarfs = labor_infos[l].idle_dwarfs = 0;
        }

        // scan for specific buildings of interest

        scan_buildings();

        // count number of squares designated for dig, wood cutting, detailing, and plant harvesting

        count_map_designations();

        // collect current job list

        collect_job_list();

        // count number of picks and axes available for use

        count_tools();

        // collect list of dwarfs

        collect_dwarf_list();

        // add job entries for designation-related jobs

        labor_needed[df::unit_labor::MINE] += dig_count;
        labor_needed[df::unit_labor::CUTWOOD] += tree_count;
        labor_needed[df::unit_labor::DETAIL] += detail_count;
        labor_needed[df::unit_labor::HERBALIST] += plant_count;

        // add job entries for health care

        labor_needed[df::unit_labor::RECOVER_WOUNDED] += cnt_recover_wounded;
        labor_needed[df::unit_labor::DIAGNOSE] += cnt_diagnosis;
        labor_needed[df::unit_labor::BONE_SETTING] += cnt_immobilize;
        labor_needed[df::unit_labor::DRESSING_WOUNDS] += cnt_dressing;
        labor_needed[df::unit_labor::DRESSING_WOUNDS] += cnt_cleaning;
        labor_needed[df::unit_labor::SURGERY] += cnt_surgery;
        labor_needed[df::unit_labor::SUTURING] += cnt_suture;
        labor_needed[df::unit_labor::BONE_SETTING] += cnt_setting;
        labor_needed[df::unit_labor::BONE_SETTING] += cnt_traction;
        labor_needed[df::unit_labor::BONE_SETTING] += cnt_crutch;

        labor_needed[df::unit_labor::FEED_WATER_CIVILIANS] += need_food_water;

        // add entries for hauling jobs

        labor_needed[df::unit_labor::HAUL_STONE] += world->stockpile.num_jobs[1];
        labor_needed[df::unit_labor::HAUL_WOOD] += world->stockpile.num_jobs[2];
        labor_needed[df::unit_labor::HAUL_ITEM] += world->stockpile.num_jobs[3];
        labor_needed[df::unit_labor::HAUL_ITEM] += world->stockpile.num_jobs[4];
        labor_needed[df::unit_labor::HAUL_BODY] += world->stockpile.num_jobs[5];
        labor_needed[df::unit_labor::HAUL_FOOD] += world->stockpile.num_jobs[6];
        labor_needed[df::unit_labor::HAUL_REFUSE] += world->stockpile.num_jobs[7];
        labor_needed[df::unit_labor::HAUL_FURNITURE] += world->stockpile.num_jobs[8];
        labor_needed[df::unit_labor::HAUL_ANIMALS] += world->stockpile.num_jobs[9];

        labor_needed[df::unit_labor::HAUL_STONE] += (world->stockpile.num_jobs[1] >= world->stockpile.num_haulers[1]) ? 1 : 0;
        labor_needed[df::unit_labor::HAUL_WOOD] += (world->stockpile.num_jobs[2] >= world->stockpile.num_haulers[2]) ? 1 : 0;
        labor_needed[df::unit_labor::HAUL_ITEM] += (world->stockpile.num_jobs[3] >= world->stockpile.num_haulers[3]) ? 1 : 0;
        labor_needed[df::unit_labor::HAUL_BODY] += (world->stockpile.num_jobs[5] >= world->stockpile.num_haulers[5]) ? 1 : 0;
        labor_needed[df::unit_labor::HAUL_FOOD] += (world->stockpile.num_jobs[6] >= world->stockpile.num_haulers[6]) ? 1 : 0;
        labor_needed[df::unit_labor::HAUL_REFUSE] += (world->stockpile.num_jobs[7] >= world->stockpile.num_haulers[7]) ? 1 : 0;
        labor_needed[df::unit_labor::HAUL_FURNITURE] += (world->stockpile.num_jobs[8] >= world->stockpile.num_haulers[8]) ? 1 : 0;
        labor_needed[df::unit_labor::HAUL_ANIMALS] += (world->stockpile.num_jobs[9] >= world->stockpile.num_haulers[9]) ? 1 : 0;

        int binjobs = world->stockpile.num_jobs[4] + ((world->stockpile.num_jobs[4] >= world->stockpile.num_haulers[4]) ? 1 : 0);

        labor_needed[df::unit_labor::HAUL_ITEM] += binjobs;
        labor_needed[df::unit_labor::HAUL_FOOD] += priority_food;

        // add entries for vehicle hauling

        for (auto v = world->vehicles.all.begin(); v != world->vehicles.all.end(); v++)
            if ((*v)->route_id != -1)
                labor_needed[df::unit_labor::HANDLE_VEHICLES]++;

        // add fishing & hunting

        labor_needed[df::unit_labor::FISH] =
            (isOptionEnabled(CF_ALLOW_FISHING) && has_fishery) ? 1 : 0;

        labor_needed[df::unit_labor::HUNT] =
            (isOptionEnabled(CF_ALLOW_HUNTING) && has_butchers) ? 1 : 0;

        /* add animal trainers */
        for (auto a = df::global::ui->equipment.training_assignments.begin();
            a != df::global::ui->equipment.training_assignments.end();
            a++)
        {
            labor_needed[df::unit_labor::ANIMALTRAIN]++;
            // note: this doesn't test to see if the trainer is actually needed, and thus will overallocate trainers.  bleah.
        }

        /* set requirements to zero for labors with currently idle dwarfs, and remove from requirement dwarfs actually working */

        FOR_ENUM_ITEMS(unit_labor, l) {
            if (l == df::unit_labor::NONE)
                continue;

            int before = labor_needed[l];

            labor_needed[l] = max(0, labor_needed[l] - labor_in_use[l]);

            if (default_labor_infos[l].tool != TOOL_NONE)
                labor_needed[l] = std::min(labor_needed[l], tool_count[default_labor_infos[l].tool] - tool_in_use[default_labor_infos[l].tool]);

            if (print_debug && before != labor_needed[l])
                out.print("labor %s reduced from %d to %d\n", ENUM_KEY_STR(unit_labor, l).c_str(), before, labor_needed[l]);

        }

        /* assign food haulers for rotting food items */

        if (priority_food > 0 && labor_infos[df::unit_labor::HAUL_FOOD].idle_dwarfs > 0)
            priority_food = 1;

        if (print_debug)
            out.print("priority food count = %d\n", priority_food);

        while (!available_dwarfs.empty() && priority_food > 0)
        {
            std::list<dwarf_info_t*>::iterator bestdwarf = available_dwarfs.begin();

            int best_score = INT_MIN;

            for (std::list<dwarf_info_t*>::iterator k = available_dwarfs.begin(); k != available_dwarfs.end(); k++)
            {
                dwarf_info_t* d = (*k);

                int score = score_labor(d, df::unit_labor::HAUL_FOOD);

                if (score > best_score)
                {
                    bestdwarf = k;
                    best_score = score;
                }
            }

            if (best_score > INT_MIN)
            {
                if (print_debug)
                    out.print("LABORMANAGER: assign \"%s\" labor %s score=%d (priority food)\n", (*bestdwarf)->dwarf->name.first_name.c_str(), ENUM_KEY_STR(unit_labor, df::unit_labor::HAUL_FOOD).c_str(), best_score);

                FOR_ENUM_ITEMS(unit_labor, l)
                {
                    if (l == df::unit_labor::NONE)
                        continue;

                    set_labor(*bestdwarf, l, l == df::unit_labor::HAUL_FOOD);
                }

                available_dwarfs.erase(bestdwarf);
                priority_food--;
            }
            else
                break;

        }

        if (print_debug)
        {
            for (auto i = labor_needed.begin(); i != labor_needed.end(); i++)
            {
                out.print("labor_needed [%s] = %d, busy = %d, outside = %d, idle = %d\n", ENUM_KEY_STR(unit_labor, i->first).c_str(), i->second,
                    labor_infos[i->first].busy_dwarfs, labor_outside[i->first], labor_infos[i->first].idle_dwarfs);
            }
        }

        std::map<df::unit_labor, int> base_priority;
        priority_queue<pair<int, df::unit_labor>> pq;
        priority_queue<pair<int, df::unit_labor>> pq2;

        for (auto i = labor_needed.begin(); i != labor_needed.end(); i++)
        {
            df::unit_labor l = i->first;
            if (l == df::unit_labor::NONE)
                continue;

            if (labor_infos[l].maximum_dwarfs() > 0 &&
                i->second > labor_infos[l].maximum_dwarfs())
                i->second = labor_infos[l].maximum_dwarfs();

            int priority = labor_infos[l].priority();

            priority += labor_infos[l].time_since_last_assigned() / 12;
            priority -= labor_infos[l].busy_dwarfs;

            base_priority[l] = priority;

            if (i->second > 0)
            {
                pq.push(make_pair(priority, l));
            }
        }

        if (print_debug)
            out.print("available count = %d, distinct labors needed = %d\n", available_dwarfs.size(), pq.size());

        std::map<df::unit_labor, int> to_assign;

        to_assign.clear();

        size_t av = available_dwarfs.size();

        while (!pq.empty() && av > 0)
        {
            df::unit_labor labor = pq.top().second;
            int priority = pq.top().first;
            to_assign[labor]++;
            pq.pop();
            av--;

            if (print_debug)
                out.print("Will assign: %s priority %d (%d)\n", ENUM_KEY_STR(unit_labor, labor).c_str(), priority, to_assign[labor]);

            if (--labor_needed[labor] > 0)
            {
                priority -= 10;
                pq2.push(make_pair(priority, labor));
            }

            if (pq.empty())
                while (!pq2.empty())
                {
                    pq.push(pq2.top());
                    pq2.pop();
                }
        }

        while (!pq2.empty())
        {
            pq.push(pq2.top());
            pq2.pop();
        }

        int canary = (1 << df::unit_labor::HAUL_STONE) |
            (1 << df::unit_labor::HAUL_WOOD) |
            (1 << df::unit_labor::HAUL_BODY) |
            (1 << df::unit_labor::HAUL_FOOD) |
            (1 << df::unit_labor::HAUL_REFUSE) |
            (1 << df::unit_labor::HAUL_ITEM) |
            (1 << df::unit_labor::HAUL_FURNITURE) |
            (1 << df::unit_labor::HAUL_ANIMALS);

        while (!available_dwarfs.empty())
        {
            std::list<dwarf_info_t*>::iterator bestdwarf = available_dwarfs.begin();

            int best_score = INT_MIN;
            df::unit_labor best_labor = df::unit_labor::NONE;

            for (auto j = to_assign.begin(); j != to_assign.end(); j++)
            {
                if (j->second <= 0)
                    continue;

                df::unit_labor labor = j->first;

                for (std::list<dwarf_info_t*>::iterator k = available_dwarfs.begin(); k != available_dwarfs.end(); k++)
                {
                    dwarf_info_t* d = (*k);
                    int score = score_labor(d, labor);
                    if (score > best_score)
                    {
                        bestdwarf = k;
                        best_score = score;
                        best_labor = labor;
                    }
                }
            }

            if (best_labor == df::unit_labor::NONE)
                break;

            if (print_debug)
                out.print("assign \"%s\" labor %s score=%d\n", (*bestdwarf)->dwarf->name.first_name.c_str(), ENUM_KEY_STR(unit_labor, best_labor).c_str(), best_score);

            FOR_ENUM_ITEMS(unit_labor, l)
            {
                if (l == df::unit_labor::NONE)
                    continue;

                tools_enum t = default_labor_infos[l].tool;

                if (l == best_labor && (t == TOOL_NONE || tool_in_use[t] < tool_count[t]))
                {
                    set_labor(*bestdwarf, l, true);
                    if (t != TOOL_NONE && !((*bestdwarf)->has_tool[t]))
                    {
                        df::job_type j;
                        j = df::job_type::NONE;

                        if ((*bestdwarf)->dwarf->job.current_job)
                            j = (*bestdwarf)->dwarf->job.current_job->job_type;

                        if (print_debug)
                            out.print("LABORMANAGER: asking %s to pick up tools, current job %s\n", (*bestdwarf)->dwarf->name.first_name.c_str(), ENUM_KEY_STR(job_type, j).c_str());

                        (*bestdwarf)->dwarf->military.pickup_flags.bits.update = true;
                        labors_changed = true;
                    }
                }
                else if ((*bestdwarf)->state == IDLE)
                {
                    set_labor(*bestdwarf, l, false);
                }
            }

            if (best_labor == df::unit_labor::HAUL_FOOD && priority_food > 0)
                priority_food--;

            if (best_labor >= df::unit_labor::HAUL_STONE && best_labor <= df::unit_labor::HAUL_ANIMALS)
                canary &= ~(1 << best_labor);

            if (best_labor != df::unit_labor::NONE)
            {
                labor_infos[best_labor].active_dwarfs++;
                to_assign[best_labor]--;
            }

            busy_dwarfs.push_back(*bestdwarf);
            available_dwarfs.erase(bestdwarf);
        }

        for (auto d = busy_dwarfs.begin(); d != busy_dwarfs.end(); d++)
        {
            int current_score = score_labor(*d, (*d)->using_labor);

            FOR_ENUM_ITEMS(unit_labor, l)
            {
                if (l == df::unit_labor::NONE)
                    continue;
                if (l == (*d)->using_labor)
                    continue;
                if (labor_needed[l] <= 0)
                    continue;

                int score = score_labor(*d, l);

                if (l == df::unit_labor::HAUL_FOOD && priority_food > 0)
                    score += 1000000;

                if (score > current_score)
                {
                    tools_enum t = default_labor_infos[l].tool;
                    if (t == TOOL_NONE || (*d)->has_tool[t])
                    {
                        set_labor(*d, l, true);
                    }
                    if ((*d)->using_labor != df::unit_labor::NONE &&
                        (score > current_score + 5000 || base_priority[(*d)->using_labor] < base_priority[l]) &&
                        default_labor_infos[(*d)->using_labor].tool == TOOL_NONE)
                        set_labor(*d, (*d)->using_labor, false);
                }
            }
        }


        dwarf_info_t* canary_dwarf = 0;

        for (auto di = busy_dwarfs.begin(); di != busy_dwarfs.end(); di++)
            if (!(*di)->clear_all)
            {
                canary_dwarf = *di;
                break;
            }

        if (canary_dwarf)
        {

            FOR_ENUM_ITEMS(unit_labor, l)
            {
                if (l >= df::unit_labor::HAUL_STONE && l <= df::unit_labor::HAUL_ANIMALS &&
                    canary & (1 << l))
                    set_labor(canary_dwarf, l, true);
            }

            /* Also set the canary to remove constructions, because we have no way yet to tell if there are constructions needing removal */

            set_labor(canary_dwarf, df::unit_labor::REMOVE_CONSTRUCTION, true);

            if (print_debug)
                out.print("Setting %s as the hauling canary\n", canary_dwarf->dwarf->name.first_name.c_str());
        }
        else
        {
            if (print_debug)
                out.print("No dwarf available to set as the hauling canary!\n");
        }

        /* Assign any leftover dwarfs to "standard" labors */

        if (print_debug)
            out.print("After assignment, %d dwarfs left over\n", available_dwarfs.size());

        for (auto d = available_dwarfs.begin(); d != available_dwarfs.end(); d++)
        {
            FOR_ENUM_ITEMS(unit_labor, l)
            {
                if (l == df::unit_labor::NONE)
                    continue;

                set_labor(*d, l,
                    (l >= df::unit_labor::HAUL_STONE && l <= df::unit_labor::HAUL_ANIMALS) ||
                    l == df::unit_labor::CLEAN ||
                    l == df::unit_labor::REMOVE_CONSTRUCTION ||
                    l == df::unit_labor::PULL_LEVER ||
                    l == df::unit_labor::HAUL_TRADE);
            }
        }

        /* check for dwarfs assigned no labors and assign them the bucket list if there are */
        for (auto d = dwarf_info.begin(); d != dwarf_info.end(); d++)
        {
            if ((*d)->state == CHILD)
                continue;

            bool any = false;
            FOR_ENUM_ITEMS(unit_labor, l)
            {
                if (l == df::unit_labor::NONE)
                    continue;
                if ((*d)->dwarf->status.labors[l])
                {
                    any = true;
                    break;
                }
            }

            set_labor(*d, df::unit_labor::PULL_LEVER, true);

            if (any) continue;

            FOR_ENUM_ITEMS(unit_labor, l)
            {
                if (l == df::unit_labor::NONE)
                    continue;

                if (to_assign[l] > 0 || l == df::unit_labor::CLEAN)
                    set_labor(*d, l, true);
            }
        }


        /* set reequip on any dwarfs who are carrying tools needed by others */

        for (auto d = dwarf_info.begin(); d != dwarf_info.end(); d++)
        {
            if ((*d)->dwarf->job.current_job && (*d)->dwarf->job.current_job->job_type == df::job_type::PickupEquipment)
                continue;

            if ((*d)->dwarf->military.pickup_flags.bits.update)
                continue;

            FOR_ENUM_ITEMS(unit_labor, l)
            {
                if (l == df::unit_labor::NONE)
                    continue;

                tools_enum t = default_labor_infos[l].tool;
                if (t == TOOL_NONE)
                    continue;

                bool has_tool = (*d)->has_tool[t];
                bool needs_tool = (*d)->dwarf->status.labors[l];

                if ((needs_tool && !has_tool) ||
                    (has_tool && !needs_tool && tool_in_use[t] >= tool_count[t]))
                {
                    df::job_type j = df::job_type::NONE;

                    if ((*d)->dwarf->job.current_job)
                        j = (*d)->dwarf->job.current_job->job_type;

                    if (print_debug)
                        out.print("LABORMANAGER: asking %s to %s tools, current job %s, %d %d \n", (*d)->dwarf->name.first_name.c_str(), (has_tool) ? "drop" : "pick up", ENUM_KEY_STR(job_type, j).c_str(), has_tool, needs_tool);

                    (*d)->dwarf->military.pickup_flags.bits.update = true;
                    labors_changed = true;

                    if (needs_tool)
                        tool_in_use[t]++;
                }
            }
        }

        release_dwarf_list();

        if (labors_changed)
        {
            *df::global::process_dig = true;
            *df::global::process_jobs = true;
        }

        if (print_debug) {
            *df::global::pause_state = true;
        }

        print_debug = 0;

    }

};


DFhackCExport command_result plugin_onstatechange(color_ostream &out, state_change_event event)
{
    switch (event) {
    case SC_MAP_LOADED:
        cleanup_state();
        init_state();
        break;
    case SC_MAP_UNLOADED:
        cleanup_state();
        break;
    default:
        break;
    }

    return CR_OK;
}

DFhackCExport command_result plugin_onupdate(color_ostream &out)
{
    static int step_count = 0;
    // check run conditions
    if (!initialized || !world || !world->map.block_index || !enable_labormanager)
    {
        // give up if we shouldn't be running'
        return CR_OK;
    }

    //    if (++step_count < 60)
    //        return CR_OK;

    if (*df::global::process_jobs)
        return CR_OK;

    step_count = 0;

    debug_stream = &out;
    AutoLaborManager alm(out);
    alm.process();

    return CR_OK;
}

void print_labor(df::unit_labor labor, color_ostream &out)
{
    string labor_name = ENUM_KEY_STR(unit_labor, labor);
    out << labor_name << ": ";
    for (int i = 0; i < 20 - (int)labor_name.length(); i++)
        out << ' ';
    out << "priority " << labor_infos[labor].priority()
        << ", maximum " << labor_infos[labor].maximum_dwarfs()
        << ", currently " << labor_infos[labor].active_dwarfs << " dwarfs ("
        << labor_infos[labor].busy_dwarfs << " busy, "
        << labor_infos[labor].idle_dwarfs << " idle)"
        << endl;
}

df::unit_labor lookup_labor_by_name(std::string& name)
{
    df::unit_labor labor = df::unit_labor::NONE;

    FOR_ENUM_ITEMS(unit_labor, test_labor)
    {
        if (name == ENUM_KEY_STR(unit_labor, test_labor))
            labor = test_labor;
    }

    return labor;
}

DFhackCExport command_result plugin_enable(color_ostream &out, bool enable)
{
    if (!Core::getInstance().isWorldLoaded()) {
        out.printerr("World is not loaded: please load a fort first.\n");
        return CR_FAILURE;
    }

    if (enable && !enable_labormanager)
    {
        enable_plugin(out);
    }
    else if (!enable && enable_labormanager)
    {
        enable_labormanager = false;
        setOptionEnabled(CF_ENABLED, false);

        out << "LaborManager is disabled." << endl;
    }

    return CR_OK;
}

command_result labormanager(color_ostream &out, std::vector <std::string> & parameters)
{
    CoreSuspender suspend;

    if (!Core::getInstance().isWorldLoaded()) {
        out.printerr("World is not loaded: please load a game first.\n");
        return CR_FAILURE;
    }

    if (parameters.size() == 1 &&
        (parameters[0] == "enable" || parameters[0] == "disable"))
    {
        bool enable = (parameters[0] == "enable");
        return plugin_enable(out, enable);
    }
    else if (parameters.size() == 3 &&
        (parameters[0] == "max" || parameters[0] == "priority"))
    {
        if (!enable_labormanager)
        {
            out << "Error: The plugin is not enabled." << endl;
            return CR_FAILURE;
        }

        df::unit_labor labor = lookup_labor_by_name(parameters[1]);

        if (labor == df::unit_labor::NONE)
        {
            out.printerr("Could not find labor %s.\n", parameters[0].c_str());
            return CR_WRONG_USAGE;
        }

        int v;

        if (parameters[2] == "none")
            v = 0;
        else
            v = atoi(parameters[2].c_str());

        if (parameters[0] == "max")
            labor_infos[labor].set_maximum_dwarfs(v);
        else if (parameters[0] == "priority")
            labor_infos[labor].set_priority(v);

        print_labor(labor, out);
        return CR_OK;
    }
    else if (parameters.size() == 2 && parameters[0] == "reset")
    {
        if (!enable_labormanager)
        {
            out << "Error: The plugin is not enabled." << endl;
            return CR_FAILURE;
        }

        df::unit_labor labor = lookup_labor_by_name(parameters[1]);

        if (labor == df::unit_labor::NONE)
        {
            out.printerr("Could not find labor %s.\n", parameters[0].c_str());
            return CR_WRONG_USAGE;
        }
        reset_labor(labor);
        print_labor(labor, out);
        return CR_OK;
    }
    else if (parameters.size() == 1 && (parameters[0] == "allow-fishing" || parameters[0] == "forbid-fishing"))
    {
        if (!enable_labormanager)
        {
            out << "Error: The plugin is not enabled." << endl;
            return CR_FAILURE;
        }

        setOptionEnabled(CF_ALLOW_FISHING, (parameters[0] == "allow-fishing"));
        return CR_OK;
    }
    else if (parameters.size() == 1 && (parameters[0] == "allow-hunting" || parameters[0] == "forbid-hunting"))
    {
        if (!enable_labormanager)
        {
            out << "Error: The plugin is not enabled." << endl;
            return CR_FAILURE;
        }

        setOptionEnabled(CF_ALLOW_HUNTING, (parameters[0] == "allow-hunting"));
        return CR_OK;
    }
    else if (parameters.size() == 1 && parameters[0] == "reset-all")
    {
        if (!enable_labormanager)
        {
            out << "Error: The plugin is not enabled." << endl;
            return CR_FAILURE;
        }

        for (int i = 0; i < labor_infos.size(); i++)
        {
            reset_labor((df::unit_labor) i);
        }
        out << "All labors reset." << endl;
        return CR_OK;
    }
    else if (parameters.size() == 1 && parameters[0] == "list" || parameters[0] == "status")
    {
        if (!enable_labormanager)
        {
            out << "Error: The plugin is not enabled." << endl;
            return CR_FAILURE;
        }

        bool need_comma = 0;
        for (int i = 0; i < NUM_STATE; i++)
        {
            if (state_count[i] == 0)
                continue;
            if (need_comma)
                out << ", ";
            out << state_count[i] << ' ' << state_names[i];
            need_comma = 1;
        }
        out << endl;

        if (parameters[0] == "list")
        {
            FOR_ENUM_ITEMS(unit_labor, labor)
            {
                if (labor == unit_labor::NONE)
                    continue;

                print_labor(labor, out);
            }
        }

        return CR_OK;
    }
    else if (parameters.size() == 2 && parameters[0] == "pause-on-error")
    {
        if (!enable_labormanager)
        {
            out << "Error: The plugin is not enabled." << endl;
            return CR_FAILURE;
        }

        pause_on_error = parameters[1] == "yes" || parameters[1] == "true";

        return CR_OK;
    }
    else if (parameters.size() == 1 && parameters[0] == "debug")
    {
        if (!enable_labormanager)
        {
            out << "Error: The plugin is not enabled." << endl;
            return CR_FAILURE;
        }

        print_debug = 1;

        return CR_OK;
    }
    else
    {
        out.print("Automatically assigns labors to dwarves.\n"
            "Activate with 'labormanager enable', deactivate with 'labormanager disable'.\n"
            "Current state: %s.\n", enable_labormanager ? "enabled" : "disabled");

        return CR_OK;
    }
}
<|MERGE_RESOLUTION|>--- conflicted
+++ resolved
@@ -67,12 +67,9 @@
 #include <df/ui.h>
 #include <df/training_assignment.h>
 #include <df/general_ref_contains_itemst.h>
-<<<<<<< HEAD
 #include <df/personality_facet_type.h>
-=======
 #include <df/cultural_identity.h>
 #include <df/ethic_type.h>
->>>>>>> d98fd020
 
 #include "labormanager.h"
 #include "joblabormapper.h"
@@ -1505,7 +1502,6 @@
                 score += 5000;
         }
 
-<<<<<<< HEAD
         // Favor/disfavor RECOVER_WOUNDED based on ALTRUISM personality facet
 
         if (labor == df::unit_labor::RECOVER_WOUNDED)
@@ -1515,7 +1511,7 @@
                 score += 5000;
             else if (altruism <= 24)
                 score -= 50000;
-=======
+        }
         // This should reweight assigning CUTWOOD jobs based on a citizen's ethic toward killing plants
 
         if (labor == df::unit_labor::CUTWOOD)
@@ -1525,7 +1521,6 @@
             auto ethics = culture->ethic[df::ethic_type::KILL_PLANT];
             if (ethics != df::ethic_response::NOT_APPLICABLE && ethics != df::ethic_response::REQUIRED)
                 score += 10000 * (df::ethic_response::ACCEPTABLE - ethics);
->>>>>>> d98fd020
         }
 
         score -= Units::computeMovementSpeed(d->dwarf);
