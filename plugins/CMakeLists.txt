--- conflicted
+++ resolved
@@ -136,11 +136,8 @@
     DFHACK_PLUGIN(autoSyndrome autoSyndrome.cpp)
     DFHACK_PLUGIN(trueTransformation trueTransformation.cpp)
     DFHACK_PLUGIN(infiniteSky infiniteSky.cpp)
-<<<<<<< HEAD
     DFHACK_PLUGIN(digSmart digSmart.cpp)
-=======
     DFHACK_PLUGIN(createitem createitem.cpp)
->>>>>>> 361e5ad6
 endif()
 
 
