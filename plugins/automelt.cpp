
#include "Debug.h"
#include "LuaTools.h"
#include "PluginManager.h"
#include "TileTypes.h"

#include "modules/Buildings.h"
#include "modules/Maps.h"
#include "modules/Items.h"
#include "modules/World.h"
#include "modules/Designations.h"
#include "modules/Persistence.h"
#include "modules/Units.h"
#include "modules/Screen.h"
#include "modules/Gui.h"

// #include "uicommon.h"

#include "df/world.h"
#include "df/building.h"
#include "df/world_raws.h"
#include "df/building_def.h"
#include "df/viewscreen_dwarfmodest.h"
#include "df/building_stockpilest.h"
#include "df/plotinfost.h"
#include "df/item_quality.h"

#include <map>
#include <unordered_map>

using df::building_stockpilest;
using std::map;
using std::multimap;
using std::pair;
using std::string;
using std::unordered_map;
using std::vector;

using namespace DFHack;
using namespace df::enums;

DFHACK_PLUGIN("automelt");
DFHACK_PLUGIN_IS_ENABLED(is_enabled);
REQUIRE_GLOBAL(gps);
REQUIRE_GLOBAL(world);
REQUIRE_GLOBAL(cursor);
REQUIRE_GLOBAL(plotinfo);

namespace DFHack
{
    DBG_DECLARE(automelt, status, DebugCategory::LINFO);
    DBG_DECLARE(automelt, cycle, DebugCategory::LINFO);
    DBG_DECLARE(automelt, perf, DebugCategory::LINFO);
}

static const string CONFIG_KEY = string(plugin_name) + "/config";
static const string STOCKPILE_CONFIG_KEY_PREFIX = string(plugin_name) + "/stockpile/";
static PersistentDataItem config;

static vector<PersistentDataItem> watched_stockpiles;
static unordered_map<int, size_t> watched_stockpiles_indices;

enum StockpileConfigValues
{
    STOCKPILE_CONFIG_ID = 0,
    STOCKPILE_CONFIG_MONITORED = 1,

};

static int get_config_val(PersistentDataItem &c, int index)
{
    if (!c.isValid())
        return -1;
    return c.ival(index);
}
static bool get_config_bool(PersistentDataItem &c, int index)
{
    return get_config_val(c, index) == 1;
}
static void set_config_val(PersistentDataItem &c, int index, int value)
{
    if (c.isValid())
        c.ival(index) = value;
}
static void set_config_bool(PersistentDataItem &c, int index, bool value)
{
    set_config_val(c, index, value ? 1 : 0);
}

static PersistentDataItem &ensure_stockpile_config(color_ostream &out, int id)
{
    if (watched_stockpiles_indices.count(id))
        return watched_stockpiles[watched_stockpiles_indices[id]];
    string keyname = STOCKPILE_CONFIG_KEY_PREFIX + int_to_string(id);
    DEBUG(status, out).print("creating new persistent key for stockpile %d\n", id);
    watched_stockpiles.emplace_back(World::GetPersistentData(keyname, NULL));
    size_t idx = watched_stockpiles.size() - 1;
    watched_stockpiles_indices.emplace(id, idx);
    return watched_stockpiles[idx];
}

static void remove_stockpile_config(color_ostream &out, int id)
{
    if (!watched_stockpiles_indices.count(id))
        return;
    DEBUG(status, out).print("removing persistent key for stockpile %d\n", id);
    size_t idx = watched_stockpiles_indices[id];
    World::DeletePersistentData(watched_stockpiles[idx]);
    watched_stockpiles.erase(watched_stockpiles.begin() + idx);
    watched_stockpiles_indices.erase(id);
}

static void validate_stockpile_configs(color_ostream &out)
{
    for (auto &c : watched_stockpiles) {
        int id = get_config_val(c, STOCKPILE_CONFIG_ID);
        if (!df::building::find(id)){
            remove_stockpile_config(out, id);
        }
    }
}

static const int32_t CYCLE_TICKS = 1200;
static int32_t cycle_timestamp = 0; // world->frame_counter at last cycle

static command_result do_command(color_ostream &out, vector<string> &parameters);
static int32_t do_cycle(color_ostream &out);

DFhackCExport command_result plugin_init(color_ostream &out, std::vector<PluginCommand> &commands)
{
    DEBUG(status, out).print("initializing %s\n", plugin_name);

    // provide a configuration interface for the plugin
    commands.push_back(PluginCommand(
        plugin_name,
        "Auto melt items in designated stockpiles.",
        do_command));

    return CR_OK;
}

DFhackCExport command_result plugin_enable(color_ostream &out, bool enable)
{
    if (enable != is_enabled)
    {
        is_enabled = enable;
        DEBUG(status, out).print("%s from the API; persisting\n", is_enabled ? "enabled" : "disabled");
    }
    else
    {
        DEBUG(status, out).print("%s from the API, but already %s; no action\n", is_enabled ? "enabled" : "disabled", is_enabled ? "enabled" : "disabled");
    }
    return CR_OK;
}

DFhackCExport command_result plugin_shutdown(color_ostream &out)
{
    DEBUG(status, out).print("shutting down %s\n", plugin_name);

    return CR_OK;
}

DFhackCExport command_result plugin_load_data(color_ostream &out)
{
    config = World::GetPersistentData(CONFIG_KEY);

    if (!config.isValid())
    {
        DEBUG(status, out).print("no config found in this save; initializing\n");
        config = World::AddPersistentData(CONFIG_KEY);
    }

    DEBUG(status, out).print("loading persisted enabled state: %s\n", is_enabled ? "true" : "false");
    World::GetPersistentData(&watched_stockpiles, STOCKPILE_CONFIG_KEY_PREFIX, true);
    watched_stockpiles_indices.clear();
    const size_t num_watched_stockpiles = watched_stockpiles.size();
    for (size_t idx = 0; idx < num_watched_stockpiles; ++idx)
    {
        auto &c = watched_stockpiles[idx];
        watched_stockpiles_indices.emplace(get_config_val(c, STOCKPILE_CONFIG_ID), idx);
    }
    validate_stockpile_configs(out);

    return CR_OK;
}

DFhackCExport command_result plugin_onstatechange(color_ostream &out, state_change_event event)
{
    if (event == DFHack::SC_WORLD_UNLOADED)
    {
        if (is_enabled)
        {
            DEBUG(status, out).print("world unloaded; disabling %s\n", plugin_name);
            is_enabled = false;
        }
    }

    return CR_OK;
}

DFhackCExport command_result plugin_onupdate(color_ostream &out)
{
    if (!Core::getInstance().isWorldLoaded())
        return CR_OK;
    if (is_enabled && world->frame_counter - cycle_timestamp >= CYCLE_TICKS)
    {
        int32_t marked = do_cycle(out);
        if (0 < marked)
            out.print("automelt: marked %d item(s) for melting\n", marked);
    }
    return CR_OK;
}


static bool call_automelt_lua(color_ostream *out, const char *fn_name,
        int nargs = 0, int nres = 0,
        Lua::LuaLambda && args_lambda = Lua::DEFAULT_LUA_LAMBDA,
        Lua::LuaLambda && res_lambda = Lua::DEFAULT_LUA_LAMBDA) {
    DEBUG(status).print("calling automelt lua function: '%s'\n", fn_name);

    CoreSuspender guard;

    auto L = Lua::Core::State;
    Lua::StackUnwinder top(L);

    if (!out)
        out = &Core::getInstance().getConsole();

    return Lua::CallLuaModuleFunction(*out, L, "plugins.automelt", fn_name,
            nargs, nres,
            std::forward<Lua::LuaLambda&&>(args_lambda),
            std::forward<Lua::LuaLambda&&>(res_lambda));
}

static command_result do_command(color_ostream &out, vector<string> &parameters) {
    CoreSuspender suspend;

    if (!Core::getInstance().isWorldLoaded()) {
        out.printerr("Cannot run %s without a loaded world.\n", plugin_name);
        return CR_FAILURE;
    }

    bool show_help = false;
    if (!call_automelt_lua(&out, "parse_commandline", parameters.size(), 1,
            [&](lua_State *L) {
                for (const string &param : parameters)
                    Lua::Push(L, param);
            },
            [&](lua_State *L) {
                show_help = !lua_toboolean(L, -1);
            })) {
        return CR_FAILURE;
    }

    return show_help ? CR_WRONG_USAGE : CR_OK;
}

static inline bool is_metal_item(df::item *item)
{
    MaterialInfo mat(item);
    return (mat.getCraftClass() == craft_material_class::Metal);
}

static bool isStockpile(df::building * building) {
    return building->getType() == df::building_type::Stockpile;
}

// Copied from Kelly Martin's code
static inline bool can_melt(df::item *item)
{

    df::item_flags bad_flags;
    bad_flags.whole = 0;

#define F(x) bad_flags.bits.x = true;
    F(dump);
    F(forbid);
    F(garbage_collect);
    F(in_job);
    F(hostile);
    F(on_fire);
    F(rotten);
    F(trader);
    F(in_building);
    F(construction);
    F(artifact);
    F(melt);
#undef F

    if (item->flags.whole & bad_flags.whole)
        return false;

    df::item_type t = item->getType();

    if (t == df::enums::item_type::BOX || t == df::enums::item_type::BAR)
        return false;

    if (!is_metal_item(item))
        return false;

    for (auto g = item->general_refs.begin(); g != item->general_refs.end(); g++)
    {
        switch ((*g)->getType())
        {
        case general_ref_type::CONTAINS_ITEM:
        case general_ref_type::UNIT_HOLDER:
        case general_ref_type::CONTAINS_UNIT:
            return false;
        case general_ref_type::CONTAINED_IN_ITEM:
        {
            df::item *c = (*g)->getItem();
            for (auto gg = c->general_refs.begin(); gg != c->general_refs.end(); gg++)
            {
                if ((*gg)->getType() == general_ref_type::UNIT_HOLDER)
                    return false;
            }
        }
        break;
        default:
            break;
        }
    }

    if (item->getQuality() >= item_quality::Masterful)
        return false;

    return true;
}

static inline bool is_set_to_melt(df::item *item)
{
    return item->flags.bits.melt;
}

static inline bool is_in_job(df::item *item) {
    return item->flags.bits.in_job;
}

static int mark_item(color_ostream &out, df::item *item, df::item_flags bad_flags, int32_t stockpile_id, int32_t &premarked_item_count, int32_t &item_count, bool should_melt)
{
    DEBUG(perf,out).print("%s running mark_item\nshould_melt=%d\n", plugin_name,should_melt);
    string name = "";
    item->getItemDescription(&name, 0);
    DEBUG(perf,out).print("item %s %d\n", name.c_str(), item->id);
    if (item->flags.whole & bad_flags.whole){
        DEBUG(perf,out).print("rejected flag check\n");
        item_count++;
        return 0;
    }

    if (item->isAssignedToThisStockpile(stockpile_id))
    {
        DEBUG(perf,out).print("assignedToStockpile\n");
        size_t marked_count = 0;
        std::vector<df::item *> contents;
        Items::getContainedItems(item, &contents);
        for (auto child = contents.begin(); child != contents.end(); child++)
        {
            DEBUG(perf,out).print("inside child loop\n");
            marked_count += mark_item(out, *child, bad_flags, stockpile_id, premarked_item_count, item_count, should_melt);
        }
        return marked_count;
    }

    DEBUG(perf,out).print("past recurse loop\n");

    if (is_set_to_melt(item)) {
        DEBUG(perf,out).print("already set to melt\n");
        premarked_item_count++;
        item_count++;
        return 0;
    }

    if (!can_melt(item)) {
        DEBUG(perf,out).print("cannot melt\n");
        item_count++;
        return 0;
    }

    DEBUG(perf,out).print("increment item count\n");
    item_count++;

    //Only melt if told to, else count
    if (should_melt) {
        DEBUG(perf,out).print("should_melt hit\n");
        insert_into_vector(world->items.other[items_other_id::ANY_MELT_DESIGNATED], &df::item::id, item);
        item->flags.bits.melt = 1;
        return 1;
    } else {
        return 0;
    }

}


static int32_t mark_all_in_stockpile(color_ostream &out, PersistentDataItem & stockpile, int32_t &premarked_item_count, int32_t &item_count, bool should_melt)
{
    DEBUG(perf,out).print("%s running mark_all_in_stockpile\nshould_melt=%d\n", plugin_name, should_melt);
    // Precompute a bitmask with the bad flags
    df::item_flags bad_flags;
    bad_flags.whole = 0;

#define F(x) bad_flags.bits.x = true;
    F(dump);
    F(forbid);
    F(garbage_collect);
    F(hostile);
    F(on_fire);
    F(rotten);
    F(trader);
    F(in_building);
    F(construction);
    F(artifact);
    F(spider_web);
    F(owned);
#undef F

    int32_t marked_count = 0;

    if(!stockpile.isValid()) {
        return 0;
    }

    int spid = get_config_val(stockpile, STOCKPILE_CONFIG_ID);
    auto found = df::building::find(spid);
    if (!isStockpile(found)){

        return 0;
    }

    df::building_stockpilest * pile_cast = virtual_cast<df::building_stockpilest>(found);

    if (!pile_cast)
        return 0;

    Buildings::StockpileIterator stored;
    DEBUG(perf,out).print("starting item iter. loop\n");
    for (stored.begin(pile_cast); !stored.done(); ++stored) {
        DEBUG(perf,out).print("calling mark_item\n");
        marked_count += mark_item(out, *stored, bad_flags, spid, premarked_item_count, item_count, should_melt);
        DEBUG(perf,out).print("end mark_item call\n");
    }
    DEBUG(perf,out).print("end item iter. loop\n");
    DEBUG(perf,out).print("exit mark_all_in_stockpile\nmarked_count %d\npremarked_count %d\n", marked_count, premarked_item_count);
    return marked_count;
}


static int32_t scan_stockpiles(color_ostream &out, bool should_melt, map<int32_t, int32_t> &item_counts, map<int32_t, int32_t> &marked_item_counts, map<int32_t, int32_t> &premarked_item_counts) {
    DEBUG(perf,out).print("running scan_stockpiles\n");
    int32_t newly_marked = 0;

    // if (item_counts)
    item_counts.clear();
    // if (marked_item_counts)
    marked_item_counts.clear();
    // if (premarked_item_counts)
    premarked_item_counts.clear();


    //Parse all the watched piles
    for (auto &c : watched_stockpiles) {
        int id = get_config_val(c, STOCKPILE_CONFIG_ID);
        //Check monitor status
        bool monitored = get_config_bool(c, STOCKPILE_CONFIG_MONITORED);

        if (!monitored) continue;

        DEBUG(perf,out).print("%s past monitor check\nmonitored=%d\n", plugin_name, monitored);

        int32_t item_count = 0;

        int32_t premarked_count = 0;

        int32_t marked = mark_all_in_stockpile(out, c, premarked_count, item_count, should_melt);

        item_counts.emplace(id, item_count);

        marked_item_counts.emplace(id, marked);

        premarked_item_counts.emplace(id, premarked_count);

        newly_marked += marked;

    }
    DEBUG(perf,out).print("exit scan_stockpiles\n");
    return newly_marked;
}


static int32_t do_cycle(color_ostream &out) {
    DEBUG(cycle,out).print("running %s cycle\n", plugin_name);
    cycle_timestamp = world->frame_counter;

    validate_stockpile_configs(out);

    int32_t marked_items_total;
    map<int32_t, int32_t> item_counts, marked_items_counts, premarked_item_counts;

    marked_items_total = scan_stockpiles(out, true, item_counts, marked_items_counts, premarked_item_counts);
    DEBUG(perf,out).print("exit %s do_cycle\n", plugin_name);
    return marked_items_total;
}

static int getSelectedStockpile(color_ostream &out) {
    int32_t stock_id = 0;
    df::building *selected_bldg = NULL;
    selected_bldg = Gui::getSelectedBuilding(out, true);
    if (selected_bldg->getType() != df::building_type::Stockpile) {
        DEBUG(status,out).print("Selected building is not stockpile\n");
        return -1;
    }

    return selected_bldg->id;
}

static PersistentDataItem *getSelectedStockpileConfig(color_ostream &out) {
    int32_t bldg_id = getSelectedStockpile(out);
    if (bldg_id == -1) {
        DEBUG(status,out).print("Selected bldg invalid\n");
        return NULL;
    }

    validate_stockpile_configs(out);
    PersistentDataItem *c = NULL;
    if (watched_stockpiles_indices.count(bldg_id)) {
        c = &(watched_stockpiles[watched_stockpiles_indices[bldg_id]]);
        return c;
    } else {
        DEBUG(status,out).print("No existing config\n");
        return NULL;
    }

}



static void push_stockpile_config(lua_State *L, int id, bool monitored) {
    map<string, int32_t> stockpile_config;
    stockpile_config.emplace("id", id);
    stockpile_config.emplace("monitored", monitored);

    Lua::Push(L, stockpile_config);
}

static void push_stockpile_config(lua_State *L, PersistentDataItem &c) {
    push_stockpile_config(L, get_config_val(c, STOCKPILE_CONFIG_ID),
            get_config_bool(c, STOCKPILE_CONFIG_MONITORED));
}

static void automelt_designate(color_ostream &out) {
    DEBUG(status, out).print("entering automelt designate\n");
    out.print("designated %d item(s) for melting\n", do_cycle(out));
}

static void automelt_printStatus(color_ostream &out) {
    DEBUG(status,out).print("entering automelt_printStatus\n");
    validate_stockpile_configs(out);
    out.print("automelt is %s\n\n", is_enabled ? "enabled" : "disabled");

    map<int32_t, int32_t> item_counts, marked_item_counts, premarked_item_counts;
    scan_stockpiles(out, false, item_counts, marked_item_counts, premarked_item_counts);

    int32_t total_items_all_piles = 0;
    int32_t premarked_items_all_piles = 0;


    for (auto &i : watched_stockpiles) {
        int id = get_config_val(i, STOCKPILE_CONFIG_ID);
        total_items_all_piles+= item_counts[id];
        premarked_items_all_piles += premarked_item_counts[id];
    }

    out.print("summary:\n");
    out.print("    total items in monitored piles: %d\n", total_items_all_piles);
    out.print("   marked items in monitored piles: %d\n", premarked_items_all_piles);

    int name_width = 11;
    for (auto &stockpile : world->buildings.other.STOCKPILE) {
        if (!isStockpile(stockpile)) continue;
        name_width = std::max(name_width, (int)stockpile->name.size());
    }
    name_width = -name_width;

    const char *fmt = "%*s  %4s  %4s\n";
    out.print(fmt, name_width, "name", " id ", "monitored");
    out.print(fmt, name_width, "----", "----", "---------");

    for (auto &stockpile : world->buildings.other.STOCKPILE) {
        if (!isStockpile(stockpile)) continue;
        bool monitored = false;
        if (watched_stockpiles_indices.count(stockpile->id)) {
            auto &c = watched_stockpiles[watched_stockpiles_indices[stockpile->id]];
            monitored = get_config_bool(c, STOCKPILE_CONFIG_MONITORED);
        }

        out.print(fmt, name_width, stockpile->name.c_str(), int_to_string(stockpile->id).c_str(), monitored ? "[x]": "[ ]");
    }
    DEBUG(status,out).print("exiting automelt_printStatus\n");

}

static void automelt_setStockpileConfig(color_ostream &out, int id, bool monitored) {
    DEBUG(status,out).print("entering automelt_setStockpileConfig\n");
    validate_stockpile_configs(out);
    bool isInvalidStockpile = !df::building::find(id);
    bool hasNoData = !monitored;
    if (isInvalidStockpile || hasNoData) {
        remove_stockpile_config(out, id);
        return;
    }

    PersistentDataItem &c = ensure_stockpile_config(out, id);
    set_config_val(c, STOCKPILE_CONFIG_ID, id);
    set_config_bool(c, STOCKPILE_CONFIG_MONITORED, monitored);
}

static int automelt_getStockpileConfig(lua_State *L) {
    color_ostream *out = Lua::GetOutput(L);
    if (!out)
        out = &Core::getInstance().getConsole();
    DEBUG(status, *out).print("entering automelt_getStockpileConfig\n");
    validate_stockpile_configs(*out);

    int id;
    if (lua_isnumber(L, -1)) {
        id = lua_tointeger(L, -1);
        if (!df::building::find(id))
            return 0;

    } else {
        const char * name = lua_tostring(L, -1);
        if (!name)
            return 0;
        string nameStr = name;
        bool found = false;
        for (auto &stockpile : world->buildings.other.STOCKPILE) {
            if (!isStockpile(stockpile)) continue;
            if (nameStr == stockpile->name) {
                id = stockpile->id;
                found = true;
                break;
            }

        }
        if (!found)
            return 0;
    }

    if (watched_stockpiles_indices.count(id)) {
        push_stockpile_config(L, watched_stockpiles[watched_stockpiles_indices[id]]);
    } else {
        push_stockpile_config(L, id, false);
    }
    return 1;
}

static int automelt_getSelectedStockpileConfig(lua_State *L){
    color_ostream *out = Lua::GetOutput(L);
    if (!out)
        out = &Core::getInstance().getConsole();
    DEBUG(status, *out).print("entering automelt_getSelectedStockpileConfig\n");
    validate_stockpile_configs(*out);

    int32_t stock_id = getSelectedStockpile(*out);
    PersistentDataItem *c = getSelectedStockpileConfig(*out);

    //If we have a valid config entry, use that. Else assume all false.
    if (c) {
        push_stockpile_config(L, *c);
    } else {
        push_stockpile_config(L, stock_id, false);
    }
}

//TODO
static int automelt_getItemCountsAndStockpileConfigs(lua_State *L) {
    color_ostream *out = Lua::GetOutput(L);
    if (!out)
        out = &Core::getInstance().getConsole();
    DEBUG(status,*out).print("entering automelt_getItemCountsAndStockpileConfigs\n");
    validate_stockpile_configs(*out);

    map<int32_t, int32_t> item_counts, marked_item_counts, premarked_item_counts;
    int32_t marked_items = scan_stockpiles(*out, false, item_counts, marked_item_counts, premarked_item_counts);

    int32_t total_items_all_piles = 0;
    int32_t premarked_items_all_piles = 0;


    for (auto &i : watched_stockpiles) {
        int id = get_config_val(i, STOCKPILE_CONFIG_ID);
        total_items_all_piles+= item_counts[id];
        premarked_items_all_piles += premarked_item_counts[id];
    }

    map<string, int32_t> summary;
    summary.emplace("total_items", total_items_all_piles);
    summary.emplace("marked_items", marked_items);
    summary.emplace("premarked_items", premarked_items_all_piles);

    Lua::Push(L, summary);
    Lua::Push(L, item_counts);
    Lua::Push(L, marked_item_counts);
    Lua::Push(L, premarked_item_counts);
    int32_t bldg_count = 0;

    for (auto pile : world->buildings.other.STOCKPILE) {
        if (!isStockpile(pile))
            continue;
        bldg_count++;

        int id = pile->id;
        if (watched_stockpiles_indices.count(id)) {
            push_stockpile_config(L, watched_stockpiles[watched_stockpiles_indices[id]]);
        } else {
            push_stockpile_config(L, id, false);
        }
    }
    DEBUG(perf, *out).print("exit automelt_getItemCountsAndStockpileConfigs\n");

    return 4+bldg_count;
}

DFHACK_PLUGIN_LUA_FUNCTIONS{
    DFHACK_LUA_FUNCTION(automelt_printStatus),
    DFHACK_LUA_FUNCTION(automelt_designate),
    DFHACK_LUA_FUNCTION(automelt_setStockpileConfig),
    DFHACK_LUA_END};

DFHACK_PLUGIN_LUA_COMMANDS{
    DFHACK_LUA_COMMAND(automelt_getStockpileConfig),
    DFHACK_LUA_COMMAND(automelt_getItemCountsAndStockpileConfigs),
<<<<<<< HEAD
    DFHACK_LUA_END};
=======
    DFHACK_LUA_END};
>>>>>>> 50c3bea8
<|MERGE_RESOLUTION|>--- conflicted
+++ resolved
@@ -731,8 +731,4 @@
 DFHACK_PLUGIN_LUA_COMMANDS{
     DFHACK_LUA_COMMAND(automelt_getStockpileConfig),
     DFHACK_LUA_COMMAND(automelt_getItemCountsAndStockpileConfigs),
-<<<<<<< HEAD
     DFHACK_LUA_END};
-=======
-    DFHACK_LUA_END};
->>>>>>> 50c3bea8
