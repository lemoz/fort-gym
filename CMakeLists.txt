--- conflicted
+++ resolved
@@ -538,38 +538,6 @@
     install(FILES "README.html" DESTINATION "${DFHACK_DATA_DESTINATION}")
 endif()
 
-<<<<<<< HEAD
-# Testing with CTest
-include(CTest)
-
-include(CMakeDependentOption)
-cmake_dependent_option(
-    BUILD_TEST_SCRIPTS "Install integration tests in hack/scripts/test" OFF
-    "BUILD_TESTING" OFF)
-mark_as_advanced(FORCE BUILD_TESTS)
-
-# Handle deprecated BUILD_TESTS option
-option(BUILD_TESTS "Deprecated option; please use BUILD_TEST_SCRIPTS=ON" OFF)
-if(BUILD_TESTING AND BUILD_TESTS)
-    set(BUILD_TEST_SCRIPTS ON FORCE)
-endif()
-
-if(BUILD_TESTING)
-    if(BUILD_TEST_SCRIPTS)
-        if(EXISTS "${dfhack_SOURCE_DIR}/test/scripts")
-            message(SEND_ERROR "test/scripts must not exist in the dfhack repo since it would conflict with the tests installed from the scripts repo.")
-        endif()
-        install(DIRECTORY ${dfhack_SOURCE_DIR}/test
-            DESTINATION ${DFHACK_DATA_DESTINATION}/scripts)
-        install(FILES ci/test.lua DESTINATION ${DFHACK_DATA_DESTINATION}/scripts)
-    endif()
-else()
-    add_custom_target(test
-        COMMENT "Nothing to do: CMake option BUILD_TESTS is OFF"
-        # Portable NOOP; need to put something here or the comment isn't displayed
-        COMMAND cd
-    )
-=======
 option(BUILD_TESTS "Include tests (currently just installs Lua tests into the scripts folder)" OFF)
 if(BUILD_TESTS)
     if(EXISTS "${dfhack_SOURCE_DIR}/test/scripts")
@@ -578,7 +546,6 @@
     install(DIRECTORY ${dfhack_SOURCE_DIR}/test
             DESTINATION ${DFHACK_DATA_DESTINATION}/scripts)
     install(FILES ci/test.lua DESTINATION ${DFHACK_DATA_DESTINATION}/scripts)
->>>>>>> a22e3117
 endif()
 
 # Packaging with CPack!
