-- Viewscreen implementation utility collection.

local _ENV = mkmodule('gui')

local textures = require('gui.textures')
local utils = require('utils')

local dscreen = dfhack.screen
local getval = utils.getval

local to_pen = dfhack.pen.parse

CLEAR_PEN = to_pen{tile=dfhack.internal.getAddress('init') and df.global.init.texpos_border_interior, ch=32, fg=0, bg=0, write_to_lower=true}
TRANSPARENT_PEN = to_pen{tile=0, ch=0}
KEEP_LOWER_PEN = to_pen{ch=32, fg=0, bg=0, keep_lower=true}

local function set_and_get_undo(field, is_set)
    local prev_value = df.global.enabler[field]
    df.global.enabler[field] = is_set and 1 or 0
    return function() df.global.enabler[field] = prev_value end
end

local MOUSE_KEYS = {
    _MOUSE_L = curry(set_and_get_undo, 'mouse_lbut'),
    _MOUSE_R = curry(set_and_get_undo, 'mouse_rbut'),
    _MOUSE_M = true,
    _MOUSE_L_DOWN = true,
    _MOUSE_R_DOWN = true,
    _MOUSE_M_DOWN = true,
}

local FAKE_INPUT_KEYS = copyall(MOUSE_KEYS)
FAKE_INPUT_KEYS._STRING = true

function simulateInput(screen,...)
    local keys, enabled_mouse_keys = {}, {}
    local function push_key(arg)
        local kv = arg
        if type(arg) == 'string' then
            kv = df.interface_key[arg]
            if kv == nil and not FAKE_INPUT_KEYS[arg] then
                error('Invalid keycode: '..arg)
            end
            if MOUSE_KEYS[arg] then
                df.global.enabler.tracking_on = 1
                enabled_mouse_keys[arg] = true
            end
        end
        if type(kv) == 'number' then
            keys[#keys+1] = kv
        end
    end
    for i = 1,select('#',...) do
        local arg = select(i,...)
        if arg ~= nil then
            local t = type(arg)
            if type(arg) == 'table' then
                for k,v in pairs(arg) do
                    if v == true then
                        push_key(k)
                    else
                        push_key(v)
                    end
                end
            else
                push_key(arg)
            end
        end
    end
    local undo_fns = {}
    for mk, fn in pairs(MOUSE_KEYS) do
        if type(fn) == 'function' then
            table.insert(undo_fns, fn(enabled_mouse_keys[mk]))
        end
    end
    dscreen._doSimulateInput(screen, keys)
    for _, undo_fn in ipairs(undo_fns) do
        undo_fn()
    end
end

function mkdims_xy(x1,y1,x2,y2)
    return { x1=x1, y1=y1, x2=x2, y2=y2, width=x2-x1+1, height=y2-y1+1 }
end
function mkdims_wh(x1,y1,w,h)
    return { x1=x1, y1=y1, x2=x1+w-1, y2=y1+h-1, width=w, height=h }
end
function is_in_rect(rect,x,y)
    return x and y and x >= rect.x1 and x <= rect.x2 and y >= rect.y1 and y <= rect.y2
end

local function align_coord(gap,align,lv,rv)
    if gap <= 0 then
        return 0
    end
    if not align then
        if rv and not lv then
            align = 1.0
        elseif lv and not rv then
            align = 0.0
        else
            align = 0.5
        end
    end
    return math.floor(gap*align)
end

function compute_frame_rect(wavail,havail,spec,xgap,ygap)
    if not spec then
        return mkdims_wh(0,0,wavail,havail)
    end

    local sw = wavail - (spec.l or 0) - (spec.r or 0)
    local sh = havail - (spec.t or 0) - (spec.b or 0)
    local rqw = math.min(sw, (spec.w or sw)+xgap)
    local rqh = math.min(sh, (spec.h or sh)+ygap)
    local ax = align_coord(sw - rqw, spec.xalign, spec.l, spec.r)
    local ay = align_coord(sh - rqh, spec.yalign, spec.t, spec.b)

    local rect = mkdims_wh((spec.l or 0) + ax, (spec.t or 0) + ay, rqw, rqh)
    rect.wgap = sw - rqw
    rect.hgap = sh - rqh
    return rect
end

function parse_inset(inset)
    local l,r,t,b
    if type(inset) == 'table' then
        l,r = inset.l or inset.x or 0, inset.r or inset.x or 0
        t,b = inset.t or inset.y or 0, inset.b or inset.y or 0
    else
        l = inset or 0
        t,r,b = l,l,l
    end
    return l,t,r,b
end

function inset_frame(rect, inset, gap)
    if not rect then return mkdims_wh(0, 0, 0, 0) end
    gap = gap or 0
    local l,t,r,b = parse_inset(inset)
    return mkdims_xy(rect.x1+l+gap, rect.y1+t+gap, rect.x2-r-gap, rect.y2-b-gap)
end

function compute_frame_body(wavail, havail, spec, inset, gap, inner_frame)
    gap = gap or 0
    local l,t,r,b = parse_inset(inset)
    local xgap,ygap = 0,0
    if inner_frame then
        xgap,ygap = gap*2+l+r, gap*2+t+b
    end
    local rect = compute_frame_rect(wavail, havail, spec, xgap, ygap)
    local body = mkdims_xy(rect.x1+l+gap, rect.y1+t+gap, rect.x2-r-gap, rect.y2-b-gap)
    return rect, body
end

function blink_visible(delay)
    return math.floor(dfhack.getTickCount()/delay) % 2 == 0
end

function getKeyDisplay(code)
    if type(code) == 'string' then
        code = df.interface_key[code]
    end
    return dscreen.getKeyDisplay(code)
end

-----------------------------------
-- Clipped view rectangle object --
-----------------------------------

ViewRect = defclass(ViewRect, nil)

function ViewRect:init(args)
    if args.view_rect then
        self:assign(args.view_rect)
    else
        local rect = args.rect or mkdims_wh(0,0,dscreen.getWindowSize())
        local crect = args.clip_rect or rect
        self:assign{
            x1 = rect.x1, clip_x1 = crect.x1,
            y1 = rect.y1, clip_y1 = crect.y1,
            x2 = rect.x2, clip_x2 = crect.x2,
            y2 = rect.y2, clip_y2 = crect.y2,
            width = rect.x2-rect.x1+1,
            height = rect.y2-rect.y1+1,
        }
    end
    if args.clip_view then
        local cr = args.clip_view
        self:assign{
            clip_x1 = math.max(self.clip_x1, cr.clip_x1),
            clip_y1 = math.max(self.clip_y1, cr.clip_y1),
            clip_x2 = math.min(self.clip_x2, cr.clip_x2),
            clip_y2 = math.min(self.clip_y2, cr.clip_y2),
        }
    end
end

function ViewRect:isDefunct()
    return (self.clip_x1 > self.clip_x2 or self.clip_y1 > self.clip_y2)
end

function ViewRect:inClipGlobalXY(x,y)
    return x >= self.clip_x1 and x <= self.clip_x2
       and y >= self.clip_y1 and y <= self.clip_y2
end

function ViewRect:inClipLocalXY(x,y)
    return (x+self.x1) >= self.clip_x1 and (x+self.x1) <= self.clip_x2
       and (y+self.y1) >= self.clip_y1 and (y+self.y1) <= self.clip_y2
end

function ViewRect:localXY(x,y)
    return x-self.x1, y-self.y1
end

function ViewRect:globalXY(x,y)
    return x+self.x1, y+self.y1
end

function ViewRect:viewport(x,y,w,h)
    if type(x) == 'table' then
        x,y,w,h = x.x1, x.y1, x.width, x.height
    end
    local x1,y1 = self.x1+x, self.y1+y
    local x2,y2 = x1+w-1, y1+h-1
    local vp = {
        -- Logical viewport
        x1 = x1, y1 = y1, x2 = x2, y2 = y2,
        width = w, height = h,
        -- Actual clipping rect
        clip_x1 = math.max(self.clip_x1, x1),
        clip_y1 = math.max(self.clip_y1, y1),
        clip_x2 = math.min(self.clip_x2, x2),
        clip_y2 = math.min(self.clip_y2, y2),
    }
    return mkinstance(ViewRect, vp)
end

----------------------------
-- Clipped painter object --
----------------------------

Painter = defclass(Painter, ViewRect)

function Painter:init(args)
    self.x = self.x1
    self.y = self.y1
    self.cur_pen = to_pen(args.pen or COLOR_GREY)
    self.cur_key_pen = to_pen(args.key_pen or COLOR_LIGHTGREEN)
    self.to_map = false
end

function Painter.new(rect, pen)
    return Painter{ rect = rect, pen = pen }
end

function Painter.new_view(view_rect, pen)
    return Painter{ view_rect = view_rect, pen = pen }
end

function Painter.new_xy(x1,y1,x2,y2,pen)
    return Painter{ rect = mkdims_xy(x1,y1,x2,y2), pen = pen }
end

function Painter.new_wh(x,y,w,h,pen)
    return Painter{ rect = mkdims_wh(x,y,w,h), pen = pen }
end

function Painter:isValidPos()
    return self:inClipGlobalXY(self.x, self.y)
end

function Painter:viewport(x,y,w,h)
    local vp = ViewRect.viewport(self,x,y,w,h)
    vp.cur_pen = self.cur_pen
    vp.cur_key_pen = self.cur_key_pen
    return mkinstance(Painter, vp):seek(0,0)
end

function Painter:cursor()
    return self.x - self.x1, self.y - self.y1
end

function Painter:cursorX()
    return self.x - self.x1
end

function Painter:cursorY()
    return self.y - self.y1
end

function Painter:seek(x,y)
    if x then self.x = self.x1 + x end
    if y then self.y = self.y1 + y end
    return self
end

function Painter:advance(dx,dy)
    if dx then self.x = self.x + dx end
    if dy then self.y = self.y + dy end
    return self
end

function Painter:newline(dx)
    self.y = self.y + 1
    self.x = self.x1 + (dx or 0)
    return self
end

function Painter:pen(pen,...)
    self.cur_pen = to_pen(self.cur_pen, pen, ...)
    return self
end

function Painter:color(fg,bold,bg)
    self.cur_pen = to_pen(self.cur_pen, fg, bg, bold)
    return self
end

function Painter:key_pen(pen,...)
    self.cur_key_pen = to_pen(self.cur_key_pen, pen, ...)
    return self
end

function Painter:map(to_map)
    self.to_map = to_map
    return self
end

function Painter:clear()
    dscreen.fillRect(CLEAR_PEN, self.clip_x1, self.clip_y1, self.clip_x2, self.clip_y2)
    return self
end

function Painter:fill(x1,y1,x2,y2,pen,bg,bold)
    if type(x1) == 'table' then
        x1, y1, x2, y2, pen, bg, bold = x1.x1, x1.y1, x1.x2, x1.y2, y1, x2, y2
    end
    x1 = math.max(x1+self.x1,self.clip_x1)
    y1 = math.max(y1+self.y1,self.clip_y1)
    x2 = math.min(x2+self.x1,self.clip_x2)
    y2 = math.min(y2+self.y1,self.clip_y2)
    dscreen.fillRect(to_pen(self.cur_pen,pen,bg,bold),x1,y1,x2,y2,self.to_map)
    return self
end

function Painter:char(char,pen,...)
    if self:isValidPos() then
        dscreen.paintTile(to_pen(self.cur_pen, pen, ...), self.x, self.y, char, nil, self.to_map)
    end
    return self:advance(1, nil)
end

function Painter:tile(char,tile,pen,...)
    if self:isValidPos() then
        dscreen.paintTile(to_pen(self.cur_pen, pen, ...), self.x, self.y, char, tile, self.to_map)
    end
    return self:advance(1, nil)
end

function Painter:string(text,pen,...)
    if self.y >= self.clip_y1 and self.y <= self.clip_y2 then
        local dx = 0
        if self.x < self.clip_x1 then
            dx = self.clip_x1 - self.x
        end
        local len = #text
        if self.x + len - 1 > self.clip_x2 then
            len = self.clip_x2 - self.x + 1
        end
        if len > dx then
            dscreen.paintString(
                to_pen(self.cur_pen, pen, ...),
                self.x+dx, self.y,
                string.sub(text,dx+1,len),
                self.to_map
            )
        end
    end
    return self:advance(#text, nil)
end

function Painter:key(keycode,pen,...)
    return self:string(
        getKeyDisplay(keycode),
        to_pen(self.cur_key_pen, pen, ...)
    )
end

function Painter:key_string(keycode, text, ...)
    return self:key(keycode):string(': '):string(text, ...)
end

--------------------------
-- Abstract view object --
--------------------------

View = defclass(View)

View.ATTRS {
    active = true,
    visible = true,
    view_id = DEFAULT_NIL,
    on_focus = DEFAULT_NIL,
    on_unfocus = DEFAULT_NIL,
}

function View:init(args)
    self.subviews = {}
    self.focus_group = {self}
    self.focus = false
end

local function inherit_focus_group(view, focus_group)
    for _,child in ipairs(view.subviews) do
        inherit_focus_group(child, focus_group)
    end
    view.focus_group = focus_group
end

function View:addviews(list)
    if not list then return end

    local sv = self.subviews

    for _,obj in ipairs(list) do
        -- absorb the focus groups of new children
        for _,focus_obj in ipairs(obj.focus_group) do
            table.insert(self.focus_group, focus_obj)
        end
        -- if the child's focus group has a focus owner, absorb it if we don't
        -- already have one. otherwise keep the focus owner we have and clear
        -- the focus of the child.
        if obj.focus_group.cur then
            if not self.focus_group.cur then
                self.focus_group.cur = obj.focus_group.cur
            else
                obj.focus_group.cur:setFocus(false)
            end
        end
        -- overwrite the child's focus_group hierarchy with ours
        inherit_focus_group(obj, self.focus_group)
        -- if we don't have a focus owner, give it to the new child if they want
        if not self.focus_group.cur and obj:getPreferredFocusState() then
            obj:setFocus(true)
        end

        -- set ourselves as the parent view of the new child
        obj.parent_view = self

        -- add the subview to our child list
        table.insert(sv, obj)

        local id = obj.view_id
        if id and type(id) ~= 'number' and sv[id] == nil then
            sv[id] = obj
        end
    end

    for _,dir in ipairs(list) do
        for id,obj in pairs(dir.subviews) do
            if id and type(id) ~= 'number' and sv[id] == nil then
                sv[id] = obj
            end
        end
    end
end

-- should be overridden by widgets that care about capturing keyboard focus
-- (e.g. widgets.EditField)
function View:getPreferredFocusState()
    return false
end

function View:setFocus(focus)
    if focus then
        if self.focus then return end -- nothing to do if we already have focus
        if self.focus_group.cur then
            -- steal focus from current owner
            self.focus_group.cur:setFocus(false)
        end
        self.focus_group.cur = self
        self.focus = true
        if self.on_focus then
            self.on_focus()
        end
    elseif self.focus then
        self.focus = false
        self.focus_group.cur = nil
        if self.on_unfocus then
            self.on_unfocus()
        end
    end
end

function View:getWindowSize()
    local rect = self.frame_body
    return rect.width, rect.height
end

function View:getMousePos(view_rect)
    local rect = view_rect or self.frame_body
    local x,y = dscreen.getMousePos()
    if rect and x and rect:inClipGlobalXY(x,y) then
        return rect:localXY(x,y)
    end
end

function View:getMouseFramePos()
    return self:getMousePos(ViewRect{rect=self.frame_rect})
end

function View:computeFrame(parent_rect)
    return mkdims_wh(0,0,parent_rect.width,parent_rect.height)
end

function View:updateSubviewLayout(frame_body)
    for _,child in ipairs(self.subviews) do
        child:updateLayout(frame_body)
    end
end

function View:updateLayout(parent_rect)
    if not parent_rect then
        parent_rect = self.frame_parent_rect
    else
        self.frame_parent_rect = parent_rect
    end

    self:invoke_before('preUpdateLayout', parent_rect)

    local frame_rect,body_rect = self:computeFrame(parent_rect)

    self.frame_rect = frame_rect
    self.frame_body = parent_rect:viewport(body_rect or frame_rect)

    self:invoke_after('postComputeFrame', self.frame_body)

    self:updateSubviewLayout(self.frame_body)

    self:invoke_after('postUpdateLayout', self.frame_body)
end

function View:renderSubviews(dc)
    for _,child in ipairs(self.subviews) do
        if getval(child.visible) then
            child:render(dc)
        end
    end
end

function View:render(dc)
    self:onRenderFrame(dc, self.frame_rect)

    local sub_dc = Painter{
        view_rect = self.frame_body,
        clip_view = dc
    }

    self:onRenderBody(sub_dc)

    self:renderSubviews(sub_dc)
end

function View:onRenderFrame(dc,rect)
end

function View:onRenderBody(dc)
end

-- Returns whether we should invoke the focus owner's onInput() function from
-- the given view's inputToSubviews() function. That is, returns true if:
-- - the view is not itself the focus owner since that would be an infinite loop
-- - the view is not a descendent of the focus owner (same as above)
-- - the focus owner and all of its ancestors are visible and active, since if
--   the focus owner is not (directly or transitively) visible or active, then
--   it shouldn't be getting input.
local function should_send_input_to_focus_owner(view, focus_owner)
    local iter = view
    while iter do
        if iter == focus_owner then
            return false
        end
        iter = iter.parent_view
    end
    iter = focus_owner
    while iter do
        if not getval(iter.visible) or not getval(iter.active) then
            return false
        end
        iter = iter.parent_view
    end
    return true
end

function View:inputToSubviews(keys)
    local children = self.subviews

    -- give focus owner first dibs on the input
    local focus_owner = self.focus_group.cur
    if focus_owner and should_send_input_to_focus_owner(self, focus_owner) and
            focus_owner:onInput(keys) then
        return true
    end

    for i=#children,1,-1 do
        local child = children[i]
        if getval(child.visible) and getval(child.active)
                and child ~= focus_owner and child:onInput(keys) then
            return true
        end
    end

    return false
end

function View:onInput(keys)
    return self:inputToSubviews(keys)
end

------------------------
-- Base screen object --
------------------------

Screen = defclass(Screen, View)

Screen.text_input_mode = false
Screen.request_full_screen_refresh = false

function Screen:postinit()
    self:onResize(dscreen.getWindowSize())
end

Screen.isDismissed = dscreen.isDismissed

function Screen:isShown()
    return self._native ~= nil
end

function Screen:isActive()
    return self:isShown() and not self:isDismissed()
end

function Screen:invalidate()
    dscreen.invalidate()
end

function Screen:renderParent()
    if self._native and self._native.parent then
        self._native.parent:render()
    else
        dscreen.clear()
    end
    if Screen.request_full_screen_refresh then
        df.global.gps.force_full_display_count = 1
        Screen.request_full_screen_refresh = false
    end
end

function Screen:sendInputToParent(...)
    if self._native and self._native.parent then
        simulateInput(self._native.parent, ...)
    end
end

function Screen:show(parent)
    if self._native then
        error("This screen is already on display")
    end
    self:onAboutToShow(parent or dfhack.gui.getCurViewscreen(true))

    -- if we're autodetecting the parent, refresh the parent handle in case the
    -- original parent has been dismissed by onAboutToShow()'s actions
    parent = parent or dfhack.gui.getCurViewscreen(true)
    if not dscreen.show(self, parent.child) then
        error('Could not show screen')
    end
    return self
end

function Screen:onAboutToShow(parent)
end

function Screen:onShow()
    self:onResize(dscreen.getWindowSize())
end

function Screen:dismiss()
    if self._native then
        dscreen.dismiss(self)
    end
    -- don't leave artifacts behind on the parent screen when we disappear
    Screen.request_full_screen_refresh = true
end

function Screen:onDismiss()
end

function Screen:onDestroy()
end

function Screen:onResize(w,h)
    self:updateLayout(ViewRect{ rect = mkdims_wh(0,0,w,h) })
end

function Screen:onRender()
    self:render(Painter.new())
end

-----------------------------
-- Z-order swapping screen --
-----------------------------

DEFAULT_INITIAL_PAUSE = true

ZScreen = defclass(ZScreen, Screen)
ZScreen.ATTRS{
    defocusable=true,
    initial_pause=DEFAULT_NIL,
    force_pause=false,
    pass_pause=true,
    pass_movement_keys=false,
    pass_mouse_clicks=true,
}

function ZScreen:preinit(args)
    if self.ATTRS.initial_pause == nil then
        args.initial_pause = DEFAULT_INITIAL_PAUSE or
                (self.ATTRS.pass_mouse_clicks == false)
    end
end

function ZScreen:init()
    self.saved_pause_state = df.global.pause_state
    if self.initial_pause and dfhack.isMapLoaded() then
        df.global.pause_state = true
    end
    self.defocused = false
end

function ZScreen:dismiss()
    ZScreen.super.dismiss(self)
    if (self.force_pause or self.initial_pause) and dfhack.isMapLoaded() then
        -- never go from unpaused to paused, just from paused to unpaused
        df.global.pause_state = df.global.pause_state and self.saved_pause_state
    end
end

local NO_LOGIC_SCREENS = {
    'viewscreen_loadgamest',
    'viewscreen_adopt_regionst',
    'viewscreen_export_regionst',
    'viewscreen_choose_game_typest',
    'viewscreen_worldst',
}
for _,v in ipairs(NO_LOGIC_SCREENS) do
    if not df[v] then
        error('invalid class name: ' .. v)
    end
    NO_LOGIC_SCREENS[df[v]] = true
end

-- this is necessary for middle-click map scrolling to function
function ZScreen:onIdle()
    if self.force_pause and dfhack.isMapLoaded() then
        if not df.global.pause_state and self.force_pause ~= 'blink' then
            self.force_pause = 'blink'
            local end_ms = dfhack.getTickCount() + 1000
            local function blink_reset()
                if dfhack.getTickCount() < end_ms then
                    dfhack.timeout(10, 'frames', blink_reset)
                else
                    self.force_pause = true
                end
            end
            blink_reset()
        end
        df.global.pause_state = true
    end
    if self._native and self._native.parent then
        local vs_type = dfhack.gui.getDFViewscreen(true)._type
        if NO_LOGIC_SCREENS[vs_type] then
            self.force_pause = true
            self.pass_movement_keys = false
            self.pass_mouse_clicks = false
        else
            self._native.parent:logic()
        end
    end
end

function ZScreen:render(dc)
    self:renderParent()
    ZScreen.super.render(self, dc)
end

function ZScreen:hasFocus()
    return not self.defocused
            and dfhack.gui.getCurViewscreen(true) == self._native
end

function ZScreen:onInput(keys)
    local has_mouse = self:isMouseOver()
    if not self:hasFocus() then
        if has_mouse and
                (keys._MOUSE_L or keys._MOUSE_R or
                 keys.CONTEXT_SCROLL_UP or keys.CONTEXT_SCROLL_DOWN or
                 keys.CONTEXT_SCROLL_PAGEUP or keys.CONTEXT_SCROLL_PAGEDOWN) then
            self:raise()
        else
            self:sendInputToParent(keys)
            return true
        end
    end

    if ZScreen.super.onInput(self, keys) then
        -- noop
    elseif self.pass_mouse_clicks and keys._MOUSE_L and not has_mouse then
        self.defocused = self.defocusable
        self:sendInputToParent(keys)
    elseif keys.LEAVESCREEN or keys._MOUSE_R then
        self:dismiss()
    else
        local passit = self.pass_pause and keys.D_PAUSE
        if not passit and self.pass_mouse_clicks then
            if keys.CONTEXT_SCROLL_UP or keys.CONTEXT_SCROLL_DOWN or
                    keys.CONTEXT_SCROLL_PAGEUP or keys.CONTEXT_SCROLL_PAGEDOWN then
                passit = true
            else
                for key in pairs(MOUSE_KEYS) do
                    if keys[key] then
                        passit = true
                        break
                    end
                end
            end
        end
        if not passit and self.pass_movement_keys then
            passit = require('gui.dwarfmode').getMapKey(keys)
        end
        if passit then
            self:sendInputToParent(keys)
        end
    end
    return true
end

function ZScreen:raise()
    if self:isDismissed() or self:hasFocus() then
        return self
    end
    dscreen.raise(self)
    self.defocused = false
    return self
end

function ZScreen:isMouseOver()
    for _,sv in ipairs(self.subviews) do
        if sv:getMouseFramePos() then return true end
    end
end

local function zscreen_get_any(scr, thing)
    if not scr._native or not scr._native.parent then return nil end
    return dfhack.gui['getAny'..thing](scr._native.parent)
end
function ZScreen:onGetSelectedUnit()
    return zscreen_get_any(self, 'Unit')
end
function ZScreen:onGetSelectedItem()
    return zscreen_get_any(self, 'Item')
end
function ZScreen:onGetSelectedBuilding()
    return zscreen_get_any(self, 'Building')
end
function ZScreen:onGetSelectedStockpile()
    return zscreen_get_any(self, 'Stockpile')
end
function ZScreen:onGetSelectedCivZone()
    return zscreen_get_any(self, 'CivZone')
end
function ZScreen:onGetSelectedPlant()
    return zscreen_get_any(self, 'Plant')
end

-- convenience subclass for modal dialogs
ZScreenModal = defclass(ZScreenModal, ZScreen)
ZScreenModal.ATTRS{
    defocusable = false,
    force_pause = true,
    pass_movement_keys = false,
    pass_mouse_clicks = false,
}

-- Framed screen object
--------------------------

-- Plain grey-colored frame.
-- deprecated
GREY_FRAME = {
    frame_pen = to_pen{ ch = ' ', fg = COLOR_BLACK, bg = COLOR_GREY },
    title_pen = to_pen{ fg = COLOR_BLACK, bg = COLOR_WHITE },
    signature_pen = to_pen{ fg = COLOR_BLACK, bg = COLOR_GREY },
}

-- The boundary used by the pre-steam DF screens.
-- deprecated
BOUNDARY_FRAME = {
    frame_pen = to_pen{ ch = 0xDB, fg = COLOR_GREY, bg = COLOR_BLACK }, -- ch=0xDB is "full block" (█)
    title_pen = to_pen{ fg = COLOR_BLACK, bg = COLOR_GREY },
    signature_pen = to_pen{ fg = COLOR_BLACK, bg = COLOR_GREY },
}

local BASE_FRAME = {
    frame_pen = to_pen{ ch=206, fg=COLOR_GREY, bg=COLOR_BLACK }, -- ch=206 is "box drawings double vertical and horizontal" (╬)
    title_pen = to_pen{ fg=COLOR_BLACK, bg=COLOR_GREY },
    inactive_title_pen = to_pen{ fg=COLOR_GREY, bg=COLOR_BLACK },
    signature_pen = to_pen{ fg=COLOR_GREY, bg=COLOR_BLACK },
    paused_pen = to_pen{fg=COLOR_RED, bg=COLOR_BLACK},
}


local function make_frame(tp, double_line)
    local frame = copyall(BASE_FRAME)
<<<<<<< HEAD
    frame.t_frame_pen = to_pen{ tile=curry(tp, 2), ch=double_line and 205 or 196, fg=COLOR_GREY, bg=COLOR_BLACK }
    frame.l_frame_pen = to_pen{ tile=curry(tp, 8), ch=double_line and 186 or 179, fg=COLOR_GREY, bg=COLOR_BLACK }
    frame.b_frame_pen = to_pen{ tile=curry(tp, 16), ch=double_line and 205 or 196, fg=COLOR_GREY, bg=COLOR_BLACK }
    frame.r_frame_pen = to_pen{ tile=curry(tp, 10), ch=double_line and 186 or 179, fg=COLOR_GREY, bg=COLOR_BLACK }
    frame.lt_frame_pen = to_pen{ tile=curry(tp, 1), ch=double_line and 201 or 218, fg=COLOR_GREY, bg=COLOR_BLACK }
    frame.lb_frame_pen = to_pen{ tile=curry(tp, 15), ch=double_line and 200 or 192, fg=COLOR_GREY, bg=COLOR_BLACK }
    frame.rt_frame_pen = to_pen{ tile=curry(tp, 3), ch=double_line and 187 or 191, fg=COLOR_GREY, bg=COLOR_BLACK }
    frame.rb_frame_pen = to_pen{ tile=curry(tp, 17), ch=double_line and 188 or 217, fg=COLOR_GREY, bg=COLOR_BLACK }
=======
    -- external horizontal/vertical bars
    frame.t_frame_pen = to_pen{ tile=tp(1), ch=double_line and 205 or 196, fg=COLOR_GREY, bg=COLOR_BLACK }
    frame.l_frame_pen = to_pen{ tile=tp(7), ch=double_line and 186 or 179, fg=COLOR_GREY, bg=COLOR_BLACK }
    frame.b_frame_pen = to_pen{ tile=tp(15), ch=double_line and 205 or 196, fg=COLOR_GREY, bg=COLOR_BLACK }
    frame.r_frame_pen = to_pen{ tile=tp(9), ch=double_line and 186 or 179, fg=COLOR_GREY, bg=COLOR_BLACK }
    -- external corners
    frame.lt_frame_pen = to_pen{ tile=tp(0), ch=double_line and 201 or 218, fg=COLOR_GREY, bg=COLOR_BLACK }
    frame.lb_frame_pen = to_pen{ tile=tp(14), ch=double_line and 200 or 192, fg=COLOR_GREY, bg=COLOR_BLACK }
    frame.rt_frame_pen = to_pen{ tile=tp(2), ch=double_line and 187 or 191, fg=COLOR_GREY, bg=COLOR_BLACK }
    frame.rb_frame_pen = to_pen{ tile=tp(16), ch=double_line and 188 or 217, fg=COLOR_GREY, bg=COLOR_BLACK }
    -- external T-junctions
    frame.tte_frame_pen = to_pen{ tile=tp(10), ch=double_line and 203 or 194, fg=COLOR_GREY, bg=COLOR_BLACK }
    frame.bte_frame_pen = to_pen{ tile=tp(11), ch=double_line and 202 or 193, fg=COLOR_GREY, bg=COLOR_BLACK }
    frame.lte_frame_pen = to_pen{ tile=tp(12), ch=double_line and 204 or 195, fg=COLOR_GREY, bg=COLOR_BLACK }
    frame.rte_frame_pen = to_pen{ tile=tp(13), ch=double_line and 185 or 180, fg=COLOR_GREY, bg=COLOR_BLACK }
    -- internal horizontal/vertical bars (and cross junction)
    frame.v_frame_pen = to_pen{ tile=tp(4), ch=double_line and 186 or 179, fg=COLOR_GREY, bg=COLOR_BLACK }
    frame.h_frame_pen = to_pen{ tile=tp(5), ch=double_line and 205 or 196, fg=COLOR_GREY, bg=COLOR_BLACK }
    frame.x_frame_pen = to_pen{ tile=tp(3), ch=double_line and 206 or 197, fg=COLOR_GREY, bg=COLOR_BLACK }
    -- internal T-junctions
    frame.tti_frame_pen = to_pen{ tile=tp(20), ch=double_line and 203 or 194, fg=COLOR_GREY, bg=COLOR_BLACK }
    frame.bti_frame_pen = to_pen{ tile=tp(19), ch=double_line and 202 or 193, fg=COLOR_GREY, bg=COLOR_BLACK }
    frame.lti_frame_pen = to_pen{ tile=tp(18), ch=double_line and 204 or 195, fg=COLOR_GREY, bg=COLOR_BLACK }
    frame.rti_frame_pen = to_pen{ tile=tp(17), ch=double_line and 185 or 180, fg=COLOR_GREY, bg=COLOR_BLACK }
    --[[ naming scheme for t-junctions:
        the first letter means:
            "t" for "top":    the T is not rotated, it looks like the character "T"
            "b" for "bottom": the T is upside-down
            "l" for "left":   the T is rotated 90 degrees counter-clockwise
            "r" for "right":  the T is rotated 90 degrees clockwise
        the second letter means:
            "t" for "t-junction": this is a t-junction piece...
        the third letter means:
            "i" for "internal": this sprite is meant to be drawn inside the frame.
            "e" for "external": this sprite is meant to be drawn on the frame itself.
    --]]
>>>>>>> 1f66ad69
    return frame
end

function FRAME_WINDOW(resizable)
    local frame = make_frame(textures.tp_border_window, true)
    if not resizable then
        frame.rb_frame_pen = to_pen{ tile=curry(textures.tp_border_panel, 17), ch=double_line and 188 or 217, fg=COLOR_GREY, bg=COLOR_BLACK }
    end
    return frame
end
function FRAME_PANEL()
    return make_frame(textures.tp_border_panel, false)
end
function FRAME_MEDIUM()
    return make_frame(textures.tp_border_medium, false)
end
function FRAME_BOLD()
    return make_frame(textures.tp_border_bold, true)
end
function FRAME_THIN()
    return make_frame(textures.tp_border_thin, false)
end
function FRAME_INTERIOR()
    local frame = make_frame(textures.tp_border_thin, false)
    frame.signature_pen = false
    return frame
end
function FRAME_INTERIOR_MEDIUM()
    local frame = make_frame(textures.tp_border_medium, false)
    frame.signature_pen = false
    return frame
end

-- for compatibility with pre-steam code
GREY_LINE_FRAME = FRAME_PANEL

-- for compatibility with deprecated frame naming scheme
WINDOW_FRAME = FRAME_WINDOW
PANEL_FRAME = FRAME_PANEL
MEDIUM_FRAME = FRAME_MEDIUM
BOLD_FRAME = FRAME_BOLD
INTERIOR_FRAME = FRAME_INTERIOR
INTERIOR_MEDIUM_FRAME = FRAME_INTERIOR_MEDIUM

function paint_frame(dc, rect, style, title, inactive, pause_forced, resizable)
    if type(style) == 'function' then
        style = style(resizable)
    end
    local pen = style.frame_pen
    local x1,y1,x2,y2 = dc.x1+rect.x1, dc.y1+rect.y1, dc.x1+rect.x2, dc.y1+rect.y2
<<<<<<< HEAD
    dscreen.paintTile(style.lt_frame_pen or pen, x1, y1)
    dscreen.paintTile(style.rt_frame_pen or pen, x2, y1)
    dscreen.paintTile(style.lb_frame_pen or pen, x1, y2)
    dscreen.paintTile(style.rb_frame_pen or pen, x2, y2)
    dscreen.fillRect(style.t_frame_pen or style.h_frame_pen or pen,x1+1,y1,x2-1,y1)
    dscreen.fillRect(style.b_frame_pen or style.h_frame_pen or pen,x1+1,y2,x2-1,y2)
    dscreen.fillRect(style.l_frame_pen or style.v_frame_pen or pen,x1,y1+1,x1,y2-1)
    dscreen.fillRect(style.r_frame_pen or style.v_frame_pen or pen,x2,y1+1,x2,y2-1)
    if style.signature_pen ~= false then
=======
    local signed = false

    if x1 == x2 and y1 == y2 then
        dscreen.paintTile(style.x_frame_pen or pen, x1, y2)
    elseif x1 == x2 then
        dscreen.paintTile(style.tte_frame_pen or style.tti_frame_pen or pen, x1, y1)
        dscreen.paintTile(style.bte_frame_pen or style.bti_frame_pen or pen, x2, y2)
        dscreen.fillRect(style.v_frame_pen or pen, x1,y1+1,x2,y2-1)
    elseif y1 == y2 then
        dscreen.paintTile(style.lte_frame_pen or style.lti_frame_pen or pen, x1, y1)
        dscreen.paintTile(style.rte_frame_pen or style.rti_frame_pen or pen, x2, y2)
        dscreen.fillRect(style.h_frame_pen or pen, x1+1,y1,x2-1,y2)
    else
        dscreen.paintTile(style.lt_frame_pen or pen, x1, y1)
        dscreen.paintTile(style.rt_frame_pen or pen, x2, y1)
        dscreen.paintTile(style.lb_frame_pen or pen, x1, y2)
        local rb_frame_pen = style.rb_frame_pen
        if rb_frame_pen == FRAME_WINDOW.rb_frame_pen and not resizable then
            rb_frame_pen = FRAME_PANEL.rb_frame_pen
        end
        dscreen.paintTile(rb_frame_pen or pen, x2, y2)
        dscreen.fillRect(style.t_frame_pen or style.h_frame_pen or pen,x1+1,y1,x2-1,y1)
        dscreen.fillRect(style.b_frame_pen or style.h_frame_pen or pen,x1+1,y2,x2-1,y2)
        dscreen.fillRect(style.l_frame_pen or style.v_frame_pen or pen,x1,y1+1,x1,y2-1)
        dscreen.fillRect(style.r_frame_pen or style.v_frame_pen or pen,x2,y1+1,x2,y2-1)
        signed = style.signature_pen
    end

    if signed ~= false then
>>>>>>> 1f66ad69
        dscreen.paintString(style.signature_pen or style.title_pen or pen,x2-7,y2,"DFHack")
    end

    if title then
        local x = math.max(0,math.floor((x2-x1-3-#title)/2)) + x1
        local tstr = '  '..title..'  '
        if #tstr > x2-x1-1 then
            tstr = string.sub(tstr,1,x2-x1-1)
        end
        dscreen.paintString(inactive and style.inactive_title_pen or style.title_pen or pen,
                            x, y1, tstr)
    end

    if pause_forced then
        local pause_label = ' PAUSE FORCED '
        if pause_forced == 'blink' and blink_visible(100) then
            pause_label = '              '
        end
        dscreen.paintString(style.paused_pen or style.title_pen or pen,
                            x1+2, y2, pause_label)
    end
end

FramedScreen = defclass(FramedScreen, Screen)

FramedScreen.ATTRS{
    frame_style = BOUNDARY_FRAME,
    frame_title = DEFAULT_NIL,
    frame_width = DEFAULT_NIL,
    frame_height = DEFAULT_NIL,
    frame_inset = 0,
    frame_background = CLEAR_PEN,
}

function FramedScreen:getWantedFrameSize()
    return self.frame_width, self.frame_height
end

function FramedScreen:computeFrame(parent_rect)
    local sw, sh = parent_rect.width, parent_rect.height
    local fw, fh = self:getWantedFrameSize(parent_rect)
    return compute_frame_body(sw, sh, { w = fw, h = fh }, self.frame_inset, 1, true)
end

function FramedScreen:onRenderFrame(dc, rect)
    if rect.wgap <= 0 and rect.hgap <= 0 then
        dc:clear()
    else
        self:renderParent()
        dc:fill(rect, self.frame_background)
    end
    paint_frame(dc,rect,self.frame_style,self.frame_title)
end

function FramedScreen:onInput(keys)
    FramedScreen.super.onInput(self, keys)
    return true -- FramedScreens are modal
end

-- Inverts the brightness of the color, optionally taking a "bold" parameter,
-- which you should include if you're reading the fg color of a pen.
function invert_color(color, bold)
    color = bold and (color + 8) or color
    return (color + 8) % 16
end
return _ENV<|MERGE_RESOLUTION|>--- conflicted
+++ resolved
@@ -924,53 +924,30 @@
 
 local function make_frame(tp, double_line)
     local frame = copyall(BASE_FRAME)
-<<<<<<< HEAD
+    -- external horizontal/vertical bars
     frame.t_frame_pen = to_pen{ tile=curry(tp, 2), ch=double_line and 205 or 196, fg=COLOR_GREY, bg=COLOR_BLACK }
     frame.l_frame_pen = to_pen{ tile=curry(tp, 8), ch=double_line and 186 or 179, fg=COLOR_GREY, bg=COLOR_BLACK }
     frame.b_frame_pen = to_pen{ tile=curry(tp, 16), ch=double_line and 205 or 196, fg=COLOR_GREY, bg=COLOR_BLACK }
     frame.r_frame_pen = to_pen{ tile=curry(tp, 10), ch=double_line and 186 or 179, fg=COLOR_GREY, bg=COLOR_BLACK }
+    -- external corners
     frame.lt_frame_pen = to_pen{ tile=curry(tp, 1), ch=double_line and 201 or 218, fg=COLOR_GREY, bg=COLOR_BLACK }
     frame.lb_frame_pen = to_pen{ tile=curry(tp, 15), ch=double_line and 200 or 192, fg=COLOR_GREY, bg=COLOR_BLACK }
     frame.rt_frame_pen = to_pen{ tile=curry(tp, 3), ch=double_line and 187 or 191, fg=COLOR_GREY, bg=COLOR_BLACK }
     frame.rb_frame_pen = to_pen{ tile=curry(tp, 17), ch=double_line and 188 or 217, fg=COLOR_GREY, bg=COLOR_BLACK }
-=======
-    -- external horizontal/vertical bars
-    frame.t_frame_pen = to_pen{ tile=tp(1), ch=double_line and 205 or 196, fg=COLOR_GREY, bg=COLOR_BLACK }
-    frame.l_frame_pen = to_pen{ tile=tp(7), ch=double_line and 186 or 179, fg=COLOR_GREY, bg=COLOR_BLACK }
-    frame.b_frame_pen = to_pen{ tile=tp(15), ch=double_line and 205 or 196, fg=COLOR_GREY, bg=COLOR_BLACK }
-    frame.r_frame_pen = to_pen{ tile=tp(9), ch=double_line and 186 or 179, fg=COLOR_GREY, bg=COLOR_BLACK }
-    -- external corners
-    frame.lt_frame_pen = to_pen{ tile=tp(0), ch=double_line and 201 or 218, fg=COLOR_GREY, bg=COLOR_BLACK }
-    frame.lb_frame_pen = to_pen{ tile=tp(14), ch=double_line and 200 or 192, fg=COLOR_GREY, bg=COLOR_BLACK }
-    frame.rt_frame_pen = to_pen{ tile=tp(2), ch=double_line and 187 or 191, fg=COLOR_GREY, bg=COLOR_BLACK }
-    frame.rb_frame_pen = to_pen{ tile=tp(16), ch=double_line and 188 or 217, fg=COLOR_GREY, bg=COLOR_BLACK }
+    -- internal T-junctions
+    frame.tTi_frame_pen = to_pen{ tile=curry(tp, 21), ch=double_line and 203 or 194, fg=COLOR_GREY, bg=COLOR_BLACK }
+    frame.bTi_frame_pen = to_pen{ tile=curry(tp, 20), ch=double_line and 202 or 193, fg=COLOR_GREY, bg=COLOR_BLACK }
+    frame.lTi_frame_pen = to_pen{ tile=curry(tp, 19), ch=double_line and 204 or 195, fg=COLOR_GREY, bg=COLOR_BLACK }
+    frame.rTi_frame_pen = to_pen{ tile=curry(tp, 18), ch=double_line and 185 or 180, fg=COLOR_GREY, bg=COLOR_BLACK }
     -- external T-junctions
-    frame.tte_frame_pen = to_pen{ tile=tp(10), ch=double_line and 203 or 194, fg=COLOR_GREY, bg=COLOR_BLACK }
-    frame.bte_frame_pen = to_pen{ tile=tp(11), ch=double_line and 202 or 193, fg=COLOR_GREY, bg=COLOR_BLACK }
-    frame.lte_frame_pen = to_pen{ tile=tp(12), ch=double_line and 204 or 195, fg=COLOR_GREY, bg=COLOR_BLACK }
-    frame.rte_frame_pen = to_pen{ tile=tp(13), ch=double_line and 185 or 180, fg=COLOR_GREY, bg=COLOR_BLACK }
+    frame.tTe_frame_pen = to_pen{ tile=curry(tp, 11), ch=double_line and 203 or 194, fg=COLOR_GREY, bg=COLOR_BLACK }
+    frame.bTe_frame_pen = to_pen{ tile=curry(tp, 12), ch=double_line and 202 or 193, fg=COLOR_GREY, bg=COLOR_BLACK }
+    frame.lTe_frame_pen = to_pen{ tile=curry(tp, 13), ch=double_line and 204 or 195, fg=COLOR_GREY, bg=COLOR_BLACK }
+    frame.rTe_frame_pen = to_pen{ tile=curry(tp, 14), ch=double_line and 185 or 180, fg=COLOR_GREY, bg=COLOR_BLACK }
     -- internal horizontal/vertical bars (and cross junction)
-    frame.v_frame_pen = to_pen{ tile=tp(4), ch=double_line and 186 or 179, fg=COLOR_GREY, bg=COLOR_BLACK }
-    frame.h_frame_pen = to_pen{ tile=tp(5), ch=double_line and 205 or 196, fg=COLOR_GREY, bg=COLOR_BLACK }
-    frame.x_frame_pen = to_pen{ tile=tp(3), ch=double_line and 206 or 197, fg=COLOR_GREY, bg=COLOR_BLACK }
-    -- internal T-junctions
-    frame.tti_frame_pen = to_pen{ tile=tp(20), ch=double_line and 203 or 194, fg=COLOR_GREY, bg=COLOR_BLACK }
-    frame.bti_frame_pen = to_pen{ tile=tp(19), ch=double_line and 202 or 193, fg=COLOR_GREY, bg=COLOR_BLACK }
-    frame.lti_frame_pen = to_pen{ tile=tp(18), ch=double_line and 204 or 195, fg=COLOR_GREY, bg=COLOR_BLACK }
-    frame.rti_frame_pen = to_pen{ tile=tp(17), ch=double_line and 185 or 180, fg=COLOR_GREY, bg=COLOR_BLACK }
-    --[[ naming scheme for t-junctions:
-        the first letter means:
-            "t" for "top":    the T is not rotated, it looks like the character "T"
-            "b" for "bottom": the T is upside-down
-            "l" for "left":   the T is rotated 90 degrees counter-clockwise
-            "r" for "right":  the T is rotated 90 degrees clockwise
-        the second letter means:
-            "t" for "t-junction": this is a t-junction piece...
-        the third letter means:
-            "i" for "internal": this sprite is meant to be drawn inside the frame.
-            "e" for "external": this sprite is meant to be drawn on the frame itself.
-    --]]
->>>>>>> 1f66ad69
+    frame.v_frame_pen = to_pen{ tile=curry(tp, 5), ch=179, fg=COLOR_GREY, bg=COLOR_BLACK }
+    frame.h_frame_pen = to_pen{ tile=curry(tp, 6), ch=196, fg=COLOR_GREY, bg=COLOR_BLACK }
+    frame.x_frame_pen = to_pen{ tile=curry(tp, 4), ch=197, fg=COLOR_GREY, bg=COLOR_BLACK }
     return frame
 end
 
@@ -1021,7 +998,6 @@
     end
     local pen = style.frame_pen
     local x1,y1,x2,y2 = dc.x1+rect.x1, dc.y1+rect.y1, dc.x1+rect.x2, dc.y1+rect.y2
-<<<<<<< HEAD
     dscreen.paintTile(style.lt_frame_pen or pen, x1, y1)
     dscreen.paintTile(style.rt_frame_pen or pen, x2, y1)
     dscreen.paintTile(style.lb_frame_pen or pen, x1, y2)
@@ -1031,37 +1007,6 @@
     dscreen.fillRect(style.l_frame_pen or style.v_frame_pen or pen,x1,y1+1,x1,y2-1)
     dscreen.fillRect(style.r_frame_pen or style.v_frame_pen or pen,x2,y1+1,x2,y2-1)
     if style.signature_pen ~= false then
-=======
-    local signed = false
-
-    if x1 == x2 and y1 == y2 then
-        dscreen.paintTile(style.x_frame_pen or pen, x1, y2)
-    elseif x1 == x2 then
-        dscreen.paintTile(style.tte_frame_pen or style.tti_frame_pen or pen, x1, y1)
-        dscreen.paintTile(style.bte_frame_pen or style.bti_frame_pen or pen, x2, y2)
-        dscreen.fillRect(style.v_frame_pen or pen, x1,y1+1,x2,y2-1)
-    elseif y1 == y2 then
-        dscreen.paintTile(style.lte_frame_pen or style.lti_frame_pen or pen, x1, y1)
-        dscreen.paintTile(style.rte_frame_pen or style.rti_frame_pen or pen, x2, y2)
-        dscreen.fillRect(style.h_frame_pen or pen, x1+1,y1,x2-1,y2)
-    else
-        dscreen.paintTile(style.lt_frame_pen or pen, x1, y1)
-        dscreen.paintTile(style.rt_frame_pen or pen, x2, y1)
-        dscreen.paintTile(style.lb_frame_pen or pen, x1, y2)
-        local rb_frame_pen = style.rb_frame_pen
-        if rb_frame_pen == FRAME_WINDOW.rb_frame_pen and not resizable then
-            rb_frame_pen = FRAME_PANEL.rb_frame_pen
-        end
-        dscreen.paintTile(rb_frame_pen or pen, x2, y2)
-        dscreen.fillRect(style.t_frame_pen or style.h_frame_pen or pen,x1+1,y1,x2-1,y1)
-        dscreen.fillRect(style.b_frame_pen or style.h_frame_pen or pen,x1+1,y2,x2-1,y2)
-        dscreen.fillRect(style.l_frame_pen or style.v_frame_pen or pen,x1,y1+1,x1,y2-1)
-        dscreen.fillRect(style.r_frame_pen or style.v_frame_pen or pen,x2,y1+1,x2,y2-1)
-        signed = style.signature_pen
-    end
-
-    if signed ~= false then
->>>>>>> 1f66ad69
         dscreen.paintString(style.signature_pen or style.title_pen or pen,x2-7,y2,"DFHack")
     end
 
