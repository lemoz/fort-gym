/*
https://github.com/peterix/dfhack
Copyright (c) 2009-2011 Petr Mrázek (peterix@gmail.com)

This software is provided 'as-is', without any express or implied
warranty. In no event will the authors be held liable for any
damages arising from the use of this software.

Permission is granted to anyone to use this software for any
purpose, including commercial applications, and to alter it and
redistribute it freely, subject to the following restrictions:

1. The origin of this software must not be misrepresented; you must
not claim that you wrote the original software. If you use this
software in a product, an acknowledgment in the product documentation
would be appreciated but is not required.

2. Altered source versions must be plainly marked as such, and
must not be misrepresented as being the original software.

3. This notice may not be removed or altered from any source
distribution.
*/

#include "Internal.h"

#include <string>
#include <vector>
#include <map>

#include "MemAccess.h"
#include "Core.h"
#include "VersionInfo.h"
#include "tinythread.h"
// must be last due to MS stupidity
#include "DataDefs.h"

#include "MiscUtils.h"

using namespace DFHack;

/* The order of global object constructor calls is
 * undefined between compilation units. Therefore,
 * this list has to be plain data, so that it gets
 * initialized by the loader in the initial mmap.
 */
virtual_identity *virtual_identity::list = NULL;

virtual_identity::virtual_identity(const char *dfhack_name, const char *original_name, virtual_identity *parent)
    : dfhack_name(dfhack_name), original_name(original_name), parent(parent),
      prev(NULL), vtable_ptr(NULL), has_children(true)
{
    // Link into the static list. Nothing else can be safely done at this point.
    next = list; list = this;    
}

/* Vtable to identity lookup. */
static tthread::mutex *known_mutex = NULL;
std::map<void*, virtual_identity*> virtual_identity::known;

virtual_identity *virtual_identity::get(virtual_ptr instance_ptr)
{
    if (!instance_ptr) return NULL;

    // Actually, a reader/writer lock would be sufficient,
    // since the table is only written once per class.
    tthread::lock_guard<tthread::mutex> lock(*known_mutex);

    void *vtable = get_vtable(instance_ptr);
    std::map<void*, virtual_identity*>::iterator it = known.find(vtable);

    if (it != known.end())
        return it->second;

    // If using a reader/writer lock, re-grab as write here, and recheck
    Core &core = Core::getInstance();
    std::string name = core.p->doReadClassName(vtable);

    virtual_identity *actual = NULL;

    for (virtual_identity *p = list; p; p = p->next) {
        if (strcmp(name.c_str(), p->getOriginalName()) != 0) continue;

        if (p->vtable_ptr && p->vtable_ptr != vtable) {
            std::cerr << "Conflicting vtable ptr for class '" << p->getName()
                      << "': found 0x" << std::hex << unsigned(vtable)
                      << ", previous 0x" << unsigned(p->vtable_ptr) << std::dec << std::endl;
            abort();
        } else if (!p->vtable_ptr) {
            std::cerr << "class '" << p->getName() << "': vtable = 0x"
                      << std::hex << unsigned(vtable) << std::dec << std::endl;
        }

        known[vtable] = p;
        p->vtable_ptr = vtable;
        return p;
    }

    std::cerr << "UNKNOWN CLASS '" << name << "': vtable = 0x"
              << std::hex << unsigned(vtable) << std::dec << std::endl;

    known[vtable] = NULL;
    return NULL;
}

bool virtual_identity::is_subclass(virtual_identity *actual)
{
    for (; actual; actual = actual->parent)
        if (actual == this) return true;

    return false;
}

void virtual_identity::adjust_vtable(virtual_ptr obj, virtual_identity *main)
{
    if (vtable_ptr) {
        *(void**)obj = vtable_ptr;
        return;
    }

    if (main && main != this && is_subclass(main))
        return;

    std::cerr << "Attempt to create class '" << getName() << "' without known vtable." << std::endl;
    abort();
}

virtual_ptr virtual_identity::clone(virtual_ptr obj)
{
    virtual_identity *id = get(obj);
    if (!id) return NULL;
    virtual_ptr copy = id->instantiate();
    if (!copy) return NULL;
    id->do_copy(copy, obj);
    return copy;
}

void virtual_identity::Init(Core *core)
{
    if (!known_mutex)
        known_mutex = new tthread::mutex();

    // This cannot be done in the constructors, because
    // they are called in an undefined order.
    for (virtual_identity *p = list; p; p = p->next) {
        p->has_children = false;
        p->children.clear();
    }
    for (virtual_identity *p = list; p; p = p->next) {
        if (p->parent) {
            p->parent->children.push_back(p);
            p->parent->has_children = true;
        }
    }
    //FIXME: ... nuked. the group was empty...
/*
    // Read pre-filled vtable ptrs
    OffsetGroup *ptr_table = core->vinfo->getGroup("vtable");
    for (virtual_identity *p = list; p; p = p->next) {
        void * tmp;
        if (ptr_table->getSafeAddress(p->getName(),tmp))
            p->vtable_ptr = tmp;
    }
    */
}

std::string DFHack::bitfieldToString(const void *p, int size, const bitfield_item_info *items)
{
    std::string res;
    const char *data = (const char*)p;

    for (int i = 0; i < size*8; i++) {
        unsigned v;

        if (items[i].size > 1) {
            unsigned pdv = *(unsigned*)&data[i/8];
            v = (pdv >> (i%8)) & ((1 << items[i].size)-1);
        } else {
            v = (data[i/8]>>(i%8)) & 1;
        }

        if (v) {
            if (!res.empty())
                res += ' ';

            if (items[i].name)
                res += items[i].name;
            else
                res += stl_sprintf("UNK_%d", i);

            if (items[i].size > 1)
                res += stl_sprintf("=%u", v);
        }

        if (items[i].size > 1)
            i += items[i].size-1;
    }

    return res;
}

int DFHack::findBitfieldField(const std::string &name, int size, const bitfield_item_info *items)
{
    for (int i = 0; i < size*8; i++) {
        if (items[i].name && items[i].name == name)
            return i;
    }

    return -1;
<<<<<<< HEAD
}

#define SIMPLE_GLOBAL(name,tname) \
    tname *df::global::name = NULL;
#define GLOBAL(name,tname) SIMPLE_GLOBAL(name,df::tname)
DF_KNOWN_GLOBALS
#undef GLOBAL
#undef SIMPLE_GLOBAL

void DFHack::InitDataDefGlobals(Core *core) {
    VersionInfo *vinfo = core->vinfo;
    void * tmp;

#define SIMPLE_GLOBAL(name,tname) \
    if (vinfo->getAddress(#name,tmp)) df::global::name = (tname*)tmp;
#define GLOBAL(name,tname) SIMPLE_GLOBAL(name,df::tname)
DF_KNOWN_GLOBALS
#undef GLOBAL
#undef SIMPLE_GLOBAL
=======
>>>>>>> f469fab1
}<|MERGE_RESOLUTION|>--- conflicted
+++ resolved
@@ -207,26 +207,4 @@
     }
 
     return -1;
-<<<<<<< HEAD
-}
-
-#define SIMPLE_GLOBAL(name,tname) \
-    tname *df::global::name = NULL;
-#define GLOBAL(name,tname) SIMPLE_GLOBAL(name,df::tname)
-DF_KNOWN_GLOBALS
-#undef GLOBAL
-#undef SIMPLE_GLOBAL
-
-void DFHack::InitDataDefGlobals(Core *core) {
-    VersionInfo *vinfo = core->vinfo;
-    void * tmp;
-
-#define SIMPLE_GLOBAL(name,tname) \
-    if (vinfo->getAddress(#name,tmp)) df::global::name = (tname*)tmp;
-#define GLOBAL(name,tname) SIMPLE_GLOBAL(name,df::tname)
-DF_KNOWN_GLOBALS
-#undef GLOBAL
-#undef SIMPLE_GLOBAL
-=======
->>>>>>> f469fab1
 }