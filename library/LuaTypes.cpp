--- conflicted
+++ resolved
@@ -643,11 +643,7 @@
 {
     if (lua_gettop(state) < 2) lua_pushnil(state);
 
-<<<<<<< HEAD
-    int len = lua_objlen(state, UPVAL_FIELDTABLE);
-=======
     int len = lua_rawlen(state, UPVAL_FIELDTABLE);
->>>>>>> 2b4044f3
     int idx = cur_iter_index(state, len+1, 2, 0);
     if (idx == len)
         return 0;
@@ -1057,11 +1053,7 @@
     if (!fields)
         return;
 
-<<<<<<< HEAD
-    int cnt = lua_objlen(state, base+3); // field iter table
-=======
     int cnt = lua_rawlen(state, base+3); // field iter table
->>>>>>> 2b4044f3
 
     for (int i = 0; fields[i].mode != struct_field_info::END; ++i)
     {
